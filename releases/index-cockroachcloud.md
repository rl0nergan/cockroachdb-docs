---
title: CockroachCloud Release Notes
summary: Release notes for older versions of CockroachCloud.
toc: true
---

CockroachCloud supports the latest major version of CockroachDB and the version immediately preceding it. All clusters are subject to automatic upgrades to the latest supported minor version. [CockroachCloud Free (beta)](../cockroachcloud/quickstart.html) clusters are subject to automatic upgrades for both minor and major releases.

For more information, see the [CockroachCloud Upgrade Policy](../cockroachcloud/upgrade-policy.html).

## Past release notes

<ul class="release-table">
  {% for section in site.data.releases-cc %}
    {% for release in section.releases %}
      <li>
        <a href="{{ release.link }}.html">{{ release.name }}</a>
<<<<<<< HEAD
=======
        {% if release.latest %}
            <span class="badge">Latest</span>
        {% endif %}
>>>>>>> 0743bb72
      </li>
    {% endfor %}
  {% endfor %}
</ul><|MERGE_RESOLUTION|>--- conflicted
+++ resolved
@@ -15,12 +15,6 @@
     {% for release in section.releases %}
       <li>
         <a href="{{ release.link }}.html">{{ release.name }}</a>
-<<<<<<< HEAD
-=======
-        {% if release.latest %}
-            <span class="badge">Latest</span>
-        {% endif %}
->>>>>>> 0743bb72
       </li>
     {% endfor %}
   {% endfor %}
