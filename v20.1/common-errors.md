--- conflicted
+++ resolved
@@ -29,11 +29,7 @@
 - If the node hasn't yet been started, [start the node](cockroach-start.html).
 - If you specified a [`--listen-addr` and/or a `--advertise-addr` flag](cockroach-start.html#networking) when starting the node, you must include the specified IP address/hostname and port with all other [`cockroach` commands](cockroach-commands.html) or change the `COCKROACH_HOST` environment variable.
 
-<<<<<<< HEAD
-If you're not sure what the IP address/hostname and port values might have been, you can look in the node's [logs](debug-and-error-logs.html). If necessary, you can also stop the node:
-=======
 If you're not sure what the IP address/hostname and port values might have been, you can look in the node's [logs](debug-and-error-logs.html). If necessary, you can also end the `cockroach` process, and then restart the node:
->>>>>>> c2b09a5c
 
 {% include {{ page.version.version }}/prod-deployment/node-shutdown.md %}
 
