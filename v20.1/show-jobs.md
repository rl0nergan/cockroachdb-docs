---
title: SHOW JOBS
summary: The SHOW JOBS statement lists all currently active schema changes and backup/restore jobs.
toc: true
---

The `SHOW JOBS` [statement](sql-statements.html) lists all of the types of long-running tasks your cluster has performed in the last 12 hours, including:

<<<<<<< HEAD
- Schema changes through [`ALTER TABLE`](alter-table.html), [`DROP DATABASE`](drop-database.html), [`DROP TABLE`](drop-table.html), and [`TRUNCATE`](truncate.html)
- [`IMPORT`](import.html)
- Enterprise [`BACKUP`](backup.html) and [`RESTORE`](restore.html)
- [User-created table statistics](create-statistics.html) created for use by the [cost-based optimizer](cost-based-optimizer.html)
- The [automatic table statistics](cost-based-optimizer.html#table-statistics) are not displayed on running the `SHOW JOBS` statement. To view the automatic table statistics, use `SHOW AUTOMATIC JOBS`
=======
- Most [schema changes](online-schema-changes.html)
- Enterprise [`BACKUP`](backup.html), [`RESTORE`](restore.html), and [`IMPORT`](import.html).
- [User-created table statistics](create-statistics.html) created for use by the [cost-based optimizer](cost-based-optimizer.html).
- The [automatic table statistics](cost-based-optimizer.html#table-statistics) are not displayed on running the `SHOW JOBS` statement. To view the automatic table statistics, use `SHOW AUTOMATIC JOBS`.
>>>>>>> adb69c7b

These details can help you understand the status of crucial tasks that can impact the performance of your cluster, as well as help you control them.

To block a call to `SHOW JOBS` that returns after all specified job ID(s) have a terminal state, use `SHOW JOBS WHEN COMPLETE`. The statement will return a row per job ID, which provides details of the job execution. Note that while this statement is blocking, it will time out after 24 hours.

## Considerations

- The `SHOW JOBS` statement shows only long-running tasks. For an exhaustive list of jobs running in the cluster, use the [SQL Audit Logging (Experimental)](sql-audit-logging.html) feature.
- For jobs older than 12 hours, query the `crdb_internal.jobs` table.
- Jobs are deleted after 14 days. This interval can be changed via the `jobs.retention_time` [cluster setting](cluster-settings.html).
- While the `SHOW JOBS WHEN COMPLETE` statement is blocking, it will time out after 24 hours.
- <span class="version-tag">New in v20.1:</span> Garbage collection jobs are created for [dropped tables](drop-table.html) and [dropped indexes](drop-index.html), and will execute after the [GC TTL](configure-replication-zones.html#replication-zone-variables) has elapsed (default is 25 hours). These jobs cannot be canceled.

## Required privileges

By default, only the `root` user can execute `SHOW JOBS`.

## Synopsis

<div>
{% include {{ page.version.version }}/sql/diagrams/show_jobs.html %}
</div>


## Parameters

 Parameter | Description
-----------|-------------
`select_stmt` | A [selection query](selection-queries.html) that specifies the `job_id`(s) to view.
`job_id` | The ID of the job you want to view.

## Response

The output of `SHOW JOBS` lists ongoing jobs first, then completed jobs within the last 12 hours. The list of ongoing jobs is sorted by starting time, whereas the list of completed jobs is sorted by finished time.

The following fields are returned for each job:

Field | Description
------|------------
`job_id` | A unique ID to identify each job. This value is used if you want to control jobs (i.e., [pause](pause-job.html), [resume](resume-job.html), or [cancel](cancel-job.html) it).
`job_type` | The type of job. Possible values: `SCHEMA CHANGE`, [`BACKUP`](backup.html), [`RESTORE`](restore.html), [`IMPORT`](import.html), and [`CREATE STATS`](create-statistics.html). <br><br> For `SHOW AUTOMATIC JOBS`, the possible value is [`AUTO CREATE STATS`](cost-based-optimizer.html#table-statistics).
`description` | The statement that started the job, or a textual description of the job.
`statement` | When `description` is a textual description of the job, the statement that started the job is returned in this column. Currently, this field is populated only for the automatic table statistics jobs.
`user_name` | The name of the [user](authorization.html#create-and-manage-users) who started the job.
`status` | The job's current state. Possible values: `pending`, `running`, `paused`, `failed`, `succeeded`, or `canceled`.
`running_status` | The job's detailed running status, which provides visibility into the progress of the dropping or truncating of tables (i.e., [`DROP TABLE`](drop-table.html), [`DROP DATABASE`](drop-database.html), or [`TRUNCATE`](truncate.html)). For dropping or truncating jobs, the detailed running status is determined by the status of the table at the earliest stage of the schema change. The job is completed when the GC TTL expires and both the table data and ID is deleted for each of the tables involved. Possible values: `draining names`, `waiting for GC TTL`, `RocksDB compaction`, or `NULL` (when the status cannot be determined). <br><br>For the `SHOW AUTOMATIC JOBS` statement, the value of this field is `NULL`.
`created` | The `TIMESTAMP` when the job was created.
`started` | The `TIMESTAMP` when the job began running first.
`finished` | The `TIMESTAMP` when the job was `succeeded`, `failed`, or `canceled`.
`modified` | The `TIMESTAMP` when the job had anything modified.
`fraction_completed` | The fraction (between `0.00` and `1.00`) of the job that's been completed.
`error` | If the job `failed`, the error generated by the failure.
`coordinator_id` | The ID of the node running the job.

## Examples

### Show jobs

{% include copy-clipboard.html %}
~~~ sql
> SHOW JOBS;
~~~

~~~
     job_id     | job_type  |               description                 |...
+---------------+-----------+-------------------------------------------+...
 27536791415282 |  RESTORE  | RESTORE db.* FROM 'azure://backup/db/tbl' |...
~~~

### Filter jobs

You can filter jobs by using `SHOW JOBS` as the data source for a [`SELECT`](select-clause.html) statement, and then filtering the values with the `WHERE` clause.

{% include copy-clipboard.html %}
~~~ sql
> SELECT * FROM [SHOW JOBS] WHERE job_type = 'RESTORE' AND status IN ('running', 'failed') ORDER BY created DESC;
~~~

~~~
     job_id     | job_type  |              description                  |...
+---------------+-----------+-------------------------------------------+...
 27536791415282 |  RESTORE  | RESTORE db.* FROM 'azure://backup/db/tbl' |...

~~~

### Show automatic jobs

{% include copy-clipboard.html %}
~~~ sql
> SHOW AUTOMATIC JOBS;
~~~

~~~
        job_id       |       job_type      |                    description                      |...
+--------------------+---------------------+-----------------------------------------------------+...
  438235476849557505 | AUTO CREATE STATS   | Table statistics refresh for defaultdb.public.users |...
(1 row)
~~~

### Filter automatic jobs

You can filter jobs by using `SHOW AUTOMATIC JOBS` as the data source for a [`SELECT`](select-clause.html) statement, and then filtering the values with the `WHERE` clause.

{% include copy-clipboard.html %}
~~~ sql
> SELECT * FROM [SHOW AUTOMATIC JOBS] WHERE status = ('succeeded') ORDER BY created DESC;
~~~

~~~
        job_id       |       job_type      |                    description                      | ...
+--------------------+---------------------+-----------------------------------------------------+ ...
  438235476849557505 | AUTO CREATE STATS   | Table statistics refresh for defaultdb.public.users | ...
(1 row)
~~~

### Show schema changes

You can show just schema change jobs by using `SHOW JOBS` as the data source for a [`SELECT`](select-clause.html) statement, and then filtering the `job_type` value with the `WHERE` clause:

{% include copy-clipboard.html %}
~~~ sql
> SELECT * FROM [SHOW JOBS] WHERE job_type = 'SCHEMA CHANGE';
~~~

~~~
     job_id     | job_type        |              description                           |...
+---------------+-----------------+----------------------------------------------------+...
 27536791415282 |  SCHEMA CHANGE  | ALTER TABLE test.public.foo ADD COLUMN bar VARCHAR |...
~~~

<span class="version-tag">New in v20.1:</span> [Scheme change](online-schema-changes.html) jobs can be [paused](pause-job.html), [resumed](resume-job.html), and [canceled](cancel-job.html).

### Show job when complete

To block `SHOW JOB` until the provided job ID reaches a terminal state, use `SHOW JOB WHEN COMPLETE`:

{% include copy-clipboard.html %}
~~~ sql
> SHOW JOB WHEN COMPLETE 27536791415282;
~~~
~~~
     job_id     | job_type  |               description                 |...
+---------------+-----------+-------------------------------------------+...
 27536791415282 |  RESTORE  | RESTORE db.* FROM 'azure://backup/db/tbl' |...
~~~

## See also

- [`PAUSE JOB`](pause-job.html)
- [`RESUME JOB`](pause-job.html)
- [`CANCEL JOB`](cancel-job.html)
- [`ALTER TABLE`](alter-table.html)
- [`BACKUP`](backup.html)
- [`RESTORE`](restore.html)<|MERGE_RESOLUTION|>--- conflicted
+++ resolved
@@ -6,18 +6,11 @@
 
 The `SHOW JOBS` [statement](sql-statements.html) lists all of the types of long-running tasks your cluster has performed in the last 12 hours, including:
 
-<<<<<<< HEAD
 - Schema changes through [`ALTER TABLE`](alter-table.html), [`DROP DATABASE`](drop-database.html), [`DROP TABLE`](drop-table.html), and [`TRUNCATE`](truncate.html)
 - [`IMPORT`](import.html)
 - Enterprise [`BACKUP`](backup.html) and [`RESTORE`](restore.html)
 - [User-created table statistics](create-statistics.html) created for use by the [cost-based optimizer](cost-based-optimizer.html)
 - The [automatic table statistics](cost-based-optimizer.html#table-statistics) are not displayed on running the `SHOW JOBS` statement. To view the automatic table statistics, use `SHOW AUTOMATIC JOBS`
-=======
-- Most [schema changes](online-schema-changes.html)
-- Enterprise [`BACKUP`](backup.html), [`RESTORE`](restore.html), and [`IMPORT`](import.html).
-- [User-created table statistics](create-statistics.html) created for use by the [cost-based optimizer](cost-based-optimizer.html).
-- The [automatic table statistics](cost-based-optimizer.html#table-statistics) are not displayed on running the `SHOW JOBS` statement. To view the automatic table statistics, use `SHOW AUTOMATIC JOBS`.
->>>>>>> adb69c7b
 
 These details can help you understand the status of crucial tasks that can impact the performance of your cluster, as well as help you control them.
 
