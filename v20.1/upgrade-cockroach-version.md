---
title: Upgrade to CockroachDB v20.1
summary: Learn how to upgrade your CockroachDB cluster to a new version.
toc: true
---

Because of CockroachDB's [multi-active availability](multi-active-availability.html) design, you can perform a "rolling upgrade" of your CockroachDB cluster. This means that you can upgrade nodes one at a time without interrupting the cluster's overall health and operations.

## Step 1. Verify that you can upgrade

To upgrade to a new version, you must first be on a [production release](../releases/#production-releases) of the previous version. The release does not need to be the **latest** production release of the previous version, but it must be a production release rather than a testing release (alpha/beta).

Therefore, if you are upgrading from v19.2 to v20.1, or from a testing release (alpha/beta) of v19.2 to v20.1:

1. First [upgrade to a production release of v19.2](../v19.2/upgrade-cockroach-version.html). Be sure to complete all the steps.

2. Then return to this page and perform a second rolling upgrade to v20.1.

If you are upgrading from any production release of v19.2, or from any earlier v20.1 release, you do not have to go through intermediate releases; continue to step 2.

## Step 2. Prepare to upgrade

Before starting the upgrade, complete the following steps.

### Check load balancing

Make sure your cluster is behind a [load balancer](recommended-production-settings.html#load-balancing), or your clients are configured to talk to multiple nodes. If your application communicates with a single node, stopping that node to upgrade its CockroachDB binary will cause your application to fail.

### Check cluster health

Verify the overall health of your cluster using the [Admin UI](admin-ui-overview.html). On the **Cluster Overview**:

  - Under **Node Status**, make sure all nodes that should be live are listed as such. If any nodes are unexpectedly listed as suspect or dead, identify why the nodes are offline and either restart them or [decommission](remove-nodes.html) them before beginning your upgrade. If there are dead and non-decommissioned nodes in your cluster, it will not be possible to finalize the upgrade (either automatically or manually).

  - Under **Replication Status**, make sure there are 0 under-replicated and unavailable ranges. Otherwise, performing a rolling upgrade increases the risk that ranges will lose a majority of their replicas and cause cluster unavailability. Therefore, it's important to identify and resolve the cause of range under-replication and/or unavailability before beginning your upgrade.

  - In the **Node List**:
      - Make sure all nodes are on the same version. If any nodes are behind, upgrade them to the cluster's current version first, and then start this process over.
      - Make sure capacity and memory usage are reasonable for each node. Nodes must be able to tolerate some increase in case the new version uses more resources for your workload. Also go to **Metrics > Dashboard: Hardware** and make sure CPU percent is reasonable across the cluster. If there's not enough headroom on any of these metrics, consider [adding nodes](cockroach-start.html) to your cluster before beginning your upgrade.

### Review breaking changes

Review the [backward-incompatible changes in v20.1](../releases/v20.1.0.html#backward-incompatible-changes), and if any affect your application, make necessary changes.

### Let ongoing bulk operations finish

Make sure there are no [bulk imports](import.html) or [schema changes](online-schema-changes.html) in progress. These are complex operations that involve coordination across nodes and can increase the potential for unexpected behavior during an upgrade.

To check for ongoing imports or schema changes, use [`SHOW JOBS`](show-jobs.html#show-schema-changes) or check the [**Jobs** page](admin-ui-jobs-page.html) in the Admin UI.

{{site.data.alerts.callout_info}}
Once all nodes are running v20.1, but before the upgrade has been finalized, any schema changes still running will stop making progress, but [`SHOW JOBS`](show-jobs.html) and the [**Jobs** page](admin-ui-jobs-page.html) in the Admin UI will show them as running until the upgrade has been finalized. During this time, it won't be possible to manipulate these schema changes via [`PAUSE JOB`](pause-job.html)/[`RESUME JOB`](resume-job.html)/[`CANCEL JOB`](cancel-job.html) statements. Once the upgrade has been finalized, these schema changes will run to completion.

Note that this behavior is specific to upgrades from v19.2 to v20.1; it does not apply to other upgrades.
{{site.data.alerts.end}}

### Review temporary limitations

Once all nodes are running v20.1, but before the upgrade has been finalized:

- New [schema changes](online-schema-changes.html) will be blocked and return an error, with the exception of [`CREATE TABLE`](create-table.html) statements without foreign key references and no-op schema change statements that use `IF NOT EXISTS`. Update your application or tooling to prevent disallowed schema changes during this period. Once the upgrade has been finalized, new schema changes can resume.

- [`GRANT`](grant.html) and [`REVOKE`](revoke.html) statements will be blocked and return an error. This is because privileges are stored with table metadata and, therefore, privilege changes are considered schema changes, from an internal perspective. Update your application or tooling to prevent privilege changes during this period. Once the upgrade has been finalized, changes to user privileges can resume.

Note that these limitations are specific to upgrades from v19.2 to v20.1; they do not apply to other upgrades.

## Step 3. Decide how the upgrade will be finalized

{{site.data.alerts.callout_info}}
This step is relevant only when upgrading from v19.2.x to v20.1. For upgrades within the v20.1.x series, skip this step.
{{site.data.alerts.end}}

By default, after all nodes are running the new version, the upgrade process will be **auto-finalized**. This will enable certain [features and performance improvements introduced in v20.1](#features-that-require-upgrade-finalization). However, it will no longer be possible to perform a downgrade to v19.2. In the event of a catastrophic failure or corruption, the only option will be to start a new cluster using the old binary and then restore from one of the backups created prior to performing the upgrade. For this reason, **we recommend disabling auto-finalization** so you can monitor the stability and performance of the upgraded cluster before finalizing the upgrade, but note that you will need to follow all of the subsequent directions, including the manual finalization in [step 5](#step-5-finish-the-upgrade):

1. [Upgrade to v19.2](../v19.2/upgrade-cockroach-version.html), if you haven't already.

2. Start the [`cockroach sql`](cockroach-sql.html) shell against any node in the cluster.

3. Set the `cluster.preserve_downgrade_option` [cluster setting](cluster-settings.html):

    {% include copy-clipboard.html %}
    ~~~ sql
    > SET CLUSTER SETTING cluster.preserve_downgrade_option = '19.2';
    ~~~

    It is only possible to set this setting to the current cluster version.

### Features that require upgrade finalization

When upgrading from v19.2 to v20.1, certain features and performance improvements will be enabled only after finalizing the upgrade, including but not limited to:

- **Primary key changes:** After finalization, it will be possible to change the primary key of an existing table using the [`ALTER TABLE ... ALTER PRIMARY KEY`](../v20.1/alter-primary-key.html) statement, or using [`DROP CONSTRAINT` and then `ADD CONSTRAINT`](../v20.1/add-constraint.html#drop-and-add-a-primary-key-constraint) in the same transaction.

- **Additional authentication methods:** After finalization, it will be possible to set the `server.host_based_authentication.configuration` [cluster setting](../v20.1/cluster-settings.html) to `trust` or `reject` to unconditionally allow or deny matching connection attempts.

- **Password for the `root` user**: After finalization, it will be possible to use [`ALTER USER root WITH PASSWORD`](../v20.1/alter-user.html) to set a password for the `root` user.

- **Dropping indexes used by foreign keys:** After finalization, it will be possible to drop an index used by a foreign key constraint if another index exists that fulfills the [indexing requirements](../v20.1/foreign-key.html#rules-for-creating-foreign-keys).

- **Hash-sharded indexes:** After finalization, it will be possible to use [hash-sharded indexes](../v20.1/create-index.html#create-a-hash-sharded-secondary-index) to distribute sequential traffic uniformly across ranges, eliminating single-range hotspots and improving write performance on sequentially-keyed indexes. This is an experimental feature that must be enabled by setting the `experimental_enable_hash_sharded_indexes` session variable to `on`.

- **`CREATEROLE` and `NOCREATEROLE` privileges:** After finalization, it will be possible to [allow or disallow a user or role to create, alter, or drop other roles](create-user.html#allow-the-user-to-create-other-users) via the `CREATEROLE` or `NOCREATEROLE` privilege.

- **Nested transactions:** After finalization, it will be possible to create [nested transactions](transactions.html#nested-transactions) using [`SAVEPOINT`s](savepoint.html).

- **`TIMETZ` data type:** After finalization, it will be possible to use the [`TIMETZ`](../v20.1/time.html#timetz) data type to store a time of day with a time zone offset from UTC.

- **`TIME`/`TIMETZ` and `INTERVAL` precision:** After finalization, it will be possible to specify precision levels from 0 (seconds) to 6 (microseconds) for [`TIME`/`TIMETZ`](time.html#precision) and [`INTERVAL`](interval.html#precision) values.

## Step 4. Perform the rolling upgrade

For each node in your cluster, complete the following steps. Be sure to upgrade only one node at a time, and wait at least one minute after a node rejoins the cluster to upgrade the next node. Simultaneously upgrading more than one node increases the risk that ranges will lose a majority of their replicas and cause cluster unavailability.

{{site.data.alerts.callout_danger}}
Once all nodes are running v20.1, but before the upgrade has been finalized, new [schema changes](online-schema-changes.html) will be blocked and return an error, with the exception of [`CREATE TABLE`](create-table.html) statements without foreign key references and no-op schema change statements that use `IF NOT EXISTS`. Be sure to update your application or tooling to prevent disallowed schema changes during the upgrade process.

Note that this behavior is specific to upgrades from v19.2 to v20.1; it does not apply to other upgrades.
{{site.data.alerts.end}}

{{site.data.alerts.callout_success}}
We recommend creating scripts to perform these steps instead of performing them manually. Also, if you are running CockroachDB on Kubernetes, see our documentation on [single-cluster](orchestrate-cockroachdb-with-kubernetes.html#upgrade-the-cluster) and/or [multi-cluster](orchestrate-cockroachdb-with-kubernetes-multi-cluster.html#upgrade-the-cluster) orchestrated deployments for upgrade guidance instead.
{{site.data.alerts.end}}

1. Drain the node of SQL clients and [distributed SQL](architecture/sql-layer.html#distsql) queries:

    {% include copy-clipboard.html %}
    ~~~ shell
    cockroach node drain --certs-dir=certs --host=<address of node to drain>
    ~~~

    Once the node has been drained, you'll see a confirmation:

    ~~~
    node is draining... remaining: 0 (complete)
    ok
    ~~~

1. After the node is completely drained, stop the node:
    
    {% include {{ page.version.version }}/prod-deployment/node-shutdown.md %}

    Verify that the process has stopped:

    {% include copy-clipboard.html %}
    ~~~ shell
    $ ps aux | grep cockroach
    ~~~

    Alternately, you can check the node's logs for the message `server drained and shutdown completed`.

1. Download and install the CockroachDB binary you want to use:

    <div class="filters clearfix">
      <button style="width: 15%" class="filter-button" data-scope="mac">Mac</button>
      <button style="width: 15%" class="filter-button" data-scope="linux">Linux</button>
    </div>
    <p></p>

    <div class="filter-content" markdown="1" data-scope="mac">
    {% include copy-clipboard.html %}
    ~~~ shell
    $ curl -O https://binaries.cockroachdb.com/cockroach-{{page.release_info.version}}.darwin-10.9-amd64.tgz
    ~~~

    {% include copy-clipboard.html %}
    ~~~ shell
    $ tar xfz cockroach-{{page.release_info.version}}.darwin-10.9-amd64.tgz
    ~~~
    </div>

    <div class="filter-content" markdown="1" data-scope="linux">
    {% include copy-clipboard.html %}
    ~~~ shell
    $ wget https://binaries.cockroachdb.com/cockroach-{{page.release_info.version}}.linux-amd64.tgz
    ~~~

    {% include copy-clipboard.html %}
    ~~~ shell
    $ tar xfz cockroach-{{page.release_info.version}}.linux-amd64.tgz
    ~~~
    </div>

1. If you use `cockroach` in your `$PATH`, rename the outdated `cockroach` binary, and then move the new one into its place:

    <div class="filters clearfix">
      <button style="width: 15%" class="filter-button" data-scope="mac">Mac</button>
      <button style="width: 15%" class="filter-button" data-scope="linux">Linux</button>
    </div>
    <p></p>

    <div class="filter-content" markdown="1" data-scope="mac">
    {% include copy-clipboard.html %}
    ~~~ shell
    i="$(which cockroach)"; mv "$i" "$i"_old
    ~~~

    {% include copy-clipboard.html %}
    ~~~ shell
    $ cp -i cockroach-{{page.release_info.version}}.darwin-10.9-amd64/cockroach /usr/local/bin/cockroach
    ~~~
    </div>

    <div class="filter-content" markdown="1" data-scope="linux">
    {% include copy-clipboard.html %}
    ~~~ shell
    i="$(which cockroach)"; mv "$i" "$i"_old
    ~~~

    {% include copy-clipboard.html %}
    ~~~ shell
    $ cp -i cockroach-{{page.release_info.version}}.linux-amd64/cockroach /usr/local/bin/cockroach
    ~~~
    </div>

1. Start the node to have it rejoin the cluster.

    Without a process manager like `systemd`, re-run the [`cockroach start`](cockroach-start.html) command that you used to start the node initially, for example:

    {% include copy-clipboard.html %}
    ~~~ shell
    $ cockroach start \
    --certs-dir=certs \
    --advertise-addr=<node address> \
    --join=<node1 address>,<node2 address>,<node3 address>
    ~~~

    If you are using `systemd` as the process manager, run this command to start the node:

    {% include copy-clipboard.html %}
    ~~~ shell
    $ systemctl start <systemd config filename>
    ~~~

<<<<<<< HEAD
1. Verify the node has rejoined the cluster through its output to `stdout` or through the [Admin UI](admin-ui-access-and-navigate.html).
=======
6. Verify the node has rejoined the cluster through its output to `stdout` or through the [Admin UI](admin-ui-overview.html).
>>>>>>> 7631296c

    {{site.data.alerts.callout_info}}
    To access the Admin UI for a secure cluster, [create a user with a password](create-user.html#create-a-user-with-a-password). Then open a browser and go to `https://<any node's external IP address>:8080`. On accessing the Admin UI, you will see a Login screen, where you will need to enter your username and password.
    {{site.data.alerts.end}}

1. If you use `cockroach` in your `$PATH`, you can remove the old binary:

    {% include copy-clipboard.html %}
    ~~~ shell
    $ rm /usr/local/bin/cockroach_old
    ~~~

    If you leave versioned binaries on your servers, you do not need to do anything.

1. Wait at least one minute after the node has rejoined the cluster, and then repeat these steps for the next node.

## Step 5. Finish the upgrade

{{site.data.alerts.callout_info}}
This step is relevant only when upgrading from v19.2.x to v20.1. For upgrades within the v20.1.x series, skip this step.
{{site.data.alerts.end}}

If you disabled auto-finalization in [step 3](#step-3-decide-how-the-upgrade-will-be-finalized), monitor the stability and performance of your cluster for as long as you require to feel comfortable with the upgrade (generally at least a day) and remember to prevent new schema changes and changes to user privileges as mention [earlier](#review-temporary-limitations). If during this time you decide to roll back the upgrade, repeat the rolling restart procedure with the old binary.

Once you are satisfied with the new version:

1. Start the [`cockroach sql`](cockroach-sql.html) shell against any node in the cluster.

2. Re-enable auto-finalization:

    {% include copy-clipboard.html %}
    ~~~ sql
    > RESET CLUSTER SETTING cluster.preserve_downgrade_option;
    ~~~

3. Update your application or tooling to re-enable schema changes that were disallowed during the upgrade process. Note that this applies only to upgrades from v19.2 to v20.1. It does not apply to other upgrades.

## Troubleshooting

After the upgrade has finalized (whether manually or automatically), it is no longer possible to downgrade to the previous release. If you are experiencing problems, we therefore recommend that you:

1. Run the [`cockroach debug zip`](cockroach-debug-zip.html) command against any node in the cluster to capture your cluster's state.

2. [Reach out for support](support-resources.html) from Cockroach Labs, sharing your debug zip.

In the event of catastrophic failure or corruption, the only option will be to start a new cluster using the old binary and then restore from one of the backups created prior to performing the upgrade.

## See also

- [View Node Details](cockroach-node.html)
- [Collect Debug Information](cockroach-debug-zip.html)
- [View Version Details](cockroach-version.html)
- [Release notes for our latest version](../releases/{{page.release_info.version}}.html)<|MERGE_RESOLUTION|>--- conflicted
+++ resolved
@@ -231,11 +231,7 @@
     $ systemctl start <systemd config filename>
     ~~~
 
-<<<<<<< HEAD
-1. Verify the node has rejoined the cluster through its output to `stdout` or through the [Admin UI](admin-ui-access-and-navigate.html).
-=======
-6. Verify the node has rejoined the cluster through its output to `stdout` or through the [Admin UI](admin-ui-overview.html).
->>>>>>> 7631296c
+1. Verify the node has rejoined the cluster through its output to `stdout` or through the [Admin UI](admin-ui-overview.html).
 
     {{site.data.alerts.callout_info}}
     To access the Admin UI for a secure cluster, [create a user with a password](create-user.html#create-a-user-with-a-password). Then open a browser and go to `https://<any node's external IP address>:8080`. On accessing the Admin UI, you will see a Login screen, where you will need to enter your username and password.
