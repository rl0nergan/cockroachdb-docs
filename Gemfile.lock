GIT
  remote: https://github.com/ianjevans/jekyll-remote-include.git
  revision: 700dbdfea8b4fab04d9d50e52654b67be1b0437d
  specs:
    jekyll-remote-include (1.1.3)

PATH
  remote: jekyll-algolia-dev
  specs:
    jekyll-algolia (1.6.0)
      algolia_html_extractor (~> 2.6)
      algoliasearch (~> 1.26)
      filesize (~> 0.1)
      jekyll (>= 3.6, < 5.0)
      json (~> 2.0)
      nokogiri (~> 1.6)
      progressbar (~> 1.9)
      verbal_expressions (~> 0.1.5)

GEM
  remote: https://rubygems.org/
  specs:
    addressable (2.7.0)
      public_suffix (>= 2.0.2, < 5.0)
    algolia_html_extractor (2.6.4)
      json (~> 2.0)
      nokogiri (~> 1.10)
    algoliasearch (1.27.5)
      httpclient (~> 2.8, >= 2.8.3)
      json (>= 1.5.1)
    colorator (1.1.0)
    concurrent-ruby (1.1.8)
    em-websocket (0.5.2)
      eventmachine (>= 0.12.9)
      http_parser.rb (~> 0.6.0)
    eventmachine (1.2.7)
    ffi (1.15.0)
    filesize (0.2.0)
    forwardable-extended (2.6.0)
    http_parser.rb (0.6.0)
    httpclient (2.8.3)
    i18n (1.8.9)
      concurrent-ruby (~> 1.0)
    jekyll (4.2.0)
      addressable (~> 2.4)
      colorator (~> 1.0)
      em-websocket (~> 0.5)
      i18n (~> 1.0)
      jekyll-sass-converter (~> 2.0)
      jekyll-watch (~> 2.0)
      kramdown (~> 2.3)
      kramdown-parser-gfm (~> 1.0)
      liquid (~> 4.0)
      mercenary (~> 0.4.0)
      pathutil (~> 0.9)
      rouge (~> 3.0)
      safe_yaml (~> 1.0)
      terminal-table (~> 2.0)
<<<<<<< HEAD
    jekyll-redirect-from (0.16.0)
=======
    jekyll-include-cache (0.2.1)
      jekyll (>= 3.7, < 5.0)
    jekyll-redirect-from (0.15.0)
>>>>>>> 3cc56816
      jekyll (>= 3.3, < 5.0)
    jekyll-sass-converter (2.1.0)
      sassc (> 2.0.1, < 3.0)
    jekyll-sitemap (1.3.1)
      jekyll (>= 3.7, < 5.0)
    jekyll-watch (2.2.1)
      listen (~> 3.0)
    json (2.5.1)
    kramdown (2.3.0)
      rexml
    kramdown-parser-gfm (1.1.0)
      kramdown (~> 2.0)
    liquid (4.0.3)
    liquid-c (4.0.0)
      liquid (>= 3.0.0)
    listen (3.4.1)
      rb-fsevent (~> 0.10, >= 0.10.3)
      rb-inotify (~> 0.9, >= 0.9.10)
    mercenary (0.4.0)
    nokogiri (1.11.1-x86_64-darwin)
      racc (~> 1.4)
    pathutil (0.16.2)
      forwardable-extended (~> 2.6)
    progressbar (1.11.0)
    public_suffix (4.0.6)
    racc (1.5.2)
    rb-fsevent (0.10.4)
    rb-inotify (0.10.1)
      ffi (~> 1.0)
    redcarpet (3.5.1)
    rexml (3.2.4)
    rouge (3.26.0)
    rss (0.2.9)
      rexml
    safe_yaml (1.0.5)
    sassc (2.4.0)
      ffi (~> 1.9)
    terminal-table (2.0.0)
      unicode-display_width (~> 1.1, >= 1.1.1)
    unicode-display_width (1.7.0)
    verbal_expressions (0.1.5)
    webrick (1.7.0)

PLATFORMS
  x86_64-darwin-19

DEPENDENCIES
  jekyll (~> 4.2)
  jekyll-algolia (~> 1.0)!
  jekyll-include-cache
  jekyll-redirect-from (~> 0.15)
  jekyll-remote-include (~> 1.1.3)!
  jekyll-sitemap (~> 1.3.1)
  liquid-c (~> 4.0.0)
<<<<<<< HEAD
  redcarpet (~> 3.4)
  rss
=======
  redcarpet (~> 3.5)
>>>>>>> 3cc56816
  sassc (~> 2.2)
  webrick

BUNDLED WITH
<<<<<<< HEAD
   2.2.3
=======
   2.2.14
>>>>>>> 3cc56816
<|MERGE_RESOLUTION|>--- conflicted
+++ resolved
@@ -56,13 +56,9 @@
       rouge (~> 3.0)
       safe_yaml (~> 1.0)
       terminal-table (~> 2.0)
-<<<<<<< HEAD
-    jekyll-redirect-from (0.16.0)
-=======
     jekyll-include-cache (0.2.1)
       jekyll (>= 3.7, < 5.0)
     jekyll-redirect-from (0.15.0)
->>>>>>> 3cc56816
       jekyll (>= 3.3, < 5.0)
     jekyll-sass-converter (2.1.0)
       sassc (> 2.0.1, < 3.0)
@@ -117,18 +113,9 @@
   jekyll-remote-include (~> 1.1.3)!
   jekyll-sitemap (~> 1.3.1)
   liquid-c (~> 4.0.0)
-<<<<<<< HEAD
-  redcarpet (~> 3.4)
-  rss
-=======
   redcarpet (~> 3.5)
->>>>>>> 3cc56816
   sassc (~> 2.2)
   webrick
 
 BUNDLED WITH
-<<<<<<< HEAD
-   2.2.3
-=======
-   2.2.14
->>>>>>> 3cc56816
+   2.2.14