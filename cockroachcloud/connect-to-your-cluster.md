---
title: Connect to Your CockroachCloud Cluster
summary: Learn how to connect and start interacting with your cluster.
toc: true
redirect_from:
- ../stable/cockroachcloud-connect-to-your-cluster.html
---

<div class="filters clearfix">
    <a href="connect-to-your-cluster.html"><button class="filter-button page-level current"><strong>CockroachCloud</strong></button></a>
    <a href="connect-to-a-free-cluster.html"><button class="filter-button page-level"><strong>CockroachCloud Free</strong></button></a>
</div>
<p></p>
This page shows you how to connect to your CockroachCloud cluster.

## Step 1. Authorize your network

CockroachCloud requires you to authorize the networks that can access the cluster to prevent denial-of-service and brute force password attacks:

- In a development environment, you need to authorize your application server’s network and your local machine’s network. If you change your location, you need to authorize the new location’s network, or else the connection from that network will be rejected.
- In a production environment, you need to authorize your application server’s network.
- If you have a GCP cluster, you can set up and authorize [a VPC peered network](create-your-cluster.html#step-7-enable-vpc-peering-optional).

### Add IP addresses to the allowlist

1. Navigate to your cluster's **Networking > IP Allowlist** tab.

    The **IP Allowlist** tab displays a list of authorized networks (i.e., an IP network allowlist) that can access the cluster.

1. Check if the current network has been authorized. If not, proceed with the following steps.

1. Click the **Add Network** button.

    The **Add Network** dialog displays.

1. _(Optional)_ Enter a **Network name**.

1. From the **Network** dropdown, select:
   - **New Network** to authorize your local machine's network or application server's network. Enter the public IPv4 address of the machine in the **Network** field.
   - **Current Network** to auto-populate your local machine's IP address.
   - **Public (Insecure)** to allow all networks, use `0.0.0.0/0`. Use this with caution as your cluster will be vulnerable to denial-of-service and brute force password attacks.

    {{site.data.alerts.callout_info}}
    IPv6 addresses are currently not supported.
    {{site.data.alerts.end}}

    To add a range of IP addresses, use the CIDR (Classless Inter-Domain Routing) notation. The CIDR notation is constructed from an IP address (e.g., `192.168.15.161`), a slash (`/`), and a number (e.g., `32`). The number is the count of leading 1-bits in the network identifier. In the example above, the IP address is 32-bits and the number is `32`, so the full IP address is also the network identifier. For more information, see Digital Ocean's [Understanding IP Addresses, Subnets, and CIDR Notation for Networking](https://www.digitalocean.com/community/tutorials/understanding-ip-addresses-subnets-and-cidr-notation-for-networking#cidr-notation).

1. Select whether the network can connect to the cluster's **DB Console to monitor the cluster**, **CockroachDB Client to access databases**, or both.

    The DB Console is where you can observe your cluster's health and performance. For more information, see [DB Console Overview](../stable/ui-overview.html).

1. Click **Apply**.

### Establish a VPC Peering connection

{{site.data.alerts.callout_info}}
Self-service VPC peering is a limited-availability feature for GCP clusters. For AWS clusters, [contact us](https://support.cockroachlabs.com/hc/en-us/requests/new).
{{site.data.alerts.end}}

1. Navigate to your cluster's **Networking > VPC Peering** tab.
1. Click **Set up a VPC peering connection**.
1. On the **Request a VPC peering connection** modal, enter your [GCP Project ID](https://cloud.google.com/resource-manager/docs/creating-managing-projects).
1. Enter your [GCP VPC network name](https://cloud.google.com/vpc/docs/using-vpc#viewing-networks).
1. In the **Connection name** field, enter a descriptive name for the VPC connection.
1. Click **Request Connection**.
1. Run the command displayed on the **Accept VPC peering connection request** window using [Google Cloud Shell](https://cloud.google.com/shell) or using the [gcloud command-line tool](https://cloud.google.com/sdk/gcloud).
1. On the **Networking** page, verify the connection status is **Active**.

## Step 2. Create a SQL user

<<<<<<< HEAD
{% include cockroachcloud/create-a-sql-user.md %}
=======
{% include cockroachcloud/cockroachcloud-ask-admin.md %}

1. Navigate to your cluster's **SQL Users** page.
1. Click the **Add User** button in the top right corner.

    The **Add User** modal displays.

1. Enter a **Username** and **Password**.

    {{site.data.alerts.callout_info}}
    Password must be at least 12 characters long.
    {{site.data.alerts.end}}

1. Click **Save**.

    Currently, all new users are created with full privileges. For more information and to change the default settings, see [Granting privileges](user-authorization.html#granting-privileges) and [Using roles](user-authorization.html#using-roles).
>>>>>>> df0dd2f6

## Step 3. Select a connection method

1. In the top right corner of the Console, click the **Connect** button.

    The **Connect** dialog displays.

1. **IP Allowlist** is selected by default as the **Network Security** option. Select **VPC Peering** if you have already:
    - [Enabled VPC peering while creating your cluster](create-your-cluster.html#step-7-enable-vpc-peering-optional) for your GCP cluster
    - [Established a VPC Peering connection](#establish-a-vpc-peering-connection)
1. From the **User** dropdown, select the SQL user you created in [Step 2. Create a SQL user](#step-2-create-a-sql-user).
1. From the **Region** dropdown, select the region closest to where your client or application is running.
1. From the **Database** dropdown, select the database you want to connect to.

    The default database is `defaultdb`. For more information, see [Default databases](../v20.2/show-databases.html#preloaded-databases).

1. Click **Next**.

1. Select a connection method (the instructions below will adjust accordingly):

    <div class="filters clearfix">
        <button class="filter-button page-level" data-scope="cockroachdb-client">CockroachDB client</button>
        <button class="filter-button page-level" data-scope="your-app">Your app</button>
        <button class="filter-button page-level" data-scope="your-tool">Your tool</button>
    </div>
<p></p>

## Step 4. Connect to your cluster

<section class="filter-content" markdown="1" data-scope="cockroachdb-client">

To connect to your cluster with the [built-in SQL client](../v20.2/cockroach-sql.html):

1. Click the name of the `<cluster_name>-ca.crt` to download the CA certificate to your local machine.
1. Create a `certs` directory on your local machine:

    {% include copy-clipboard.html %}
    ~~~ shell
    $ mkdir certs
    ~~~

1. Move the downloaded `<cluster_name>-ca.crt` file to the `certs` directory:

    {% include copy-clipboard.html %}
    ~~~ shell
    $ mv /path/to/cc-ca.crt /path/to/certs
    ~~~

    For example:

    {% include copy-clipboard.html %}
    ~~~ shell
    $ mv /Users/maxroach/Downloads/<cluster_name>-ca.crt /Users/maxroach/certs
    ~~~    

1. If you have not done so already, [install the CockroachDB binary](../stable/install-cockroachdb.html).
1. Copy the [`cockroach sql`](../v20.2/cockroach-sql.html) command and connection string provided in the Console, which will be used in the next step (and to connect to your cluster in the future).
1. In your terminal, enter the copied `cockroach sql` command and connection string to start the [built-in SQL client](../v20.2/cockroach-sql.html).

    Be sure to replace the `<your_certs_ directory>` placeholder with the path to the `certs` directory you created earlier.

1. Enter the SQL user's password and hit enter.

    {{site.data.alerts.callout_info}}
    If you forget your SQL user's password, a Console Admin can change the password on the **SQL Users** page.
    {{site.data.alerts.end}}

    You are now connected to the built-in SQL client, and can now run [CockroachDB SQL statements](learn-cockroachdb-sql.html).
</section>

<section class="filter-content" markdown="1" data-scope="your-app">
To connect to your cluster with your application:

1. Click the name of the `<cluster_name>-ca.crt` to download the CA certificate to your local machine.
1. Create a `certs` directory on your local machine:

    {% include copy-clipboard.html %}
    ~~~ shell
    $ mkdir certs
    ~~~

1. Move the downloaded `<cluster_name>-ca.crt` file to the `certs` directory:

    {% include copy-clipboard.html %}
    ~~~ shell
    $ mv /path/to/cc-ca.crt /path/to/certs
    ~~~

    For example:

    {% include copy-clipboard.html %}
    ~~~ shell
    $ mv /Users/maxroach/Downloads/<cluster_name>-ca.crt /Users/maxroach/certs
    ~~~    

1. Copy the connection string provided in the Console, which will be used to connect your application to CockroachCloud.
1. Add your copied connection string to your application code.

    Be sure to replace the `<your_certs_ directory>` placeholder with the path to the `certs` directory you created earlier.

    {{site.data.alerts.callout_info}}
    If you forget your SQL user's password, a Console Admin can change the password on the **SQL Users** page.
    {{site.data.alerts.end}}

For examples, see the following:

- [Build a Python App with CockroachDB](../v20.2/build-a-python-app-with-cockroachdb.html)
- [Build a Go App with CockroachDB](../v20.2/build-a-go-app-with-cockroachdb.html)
- [Build a Java App with CockroachDB](../v20.2/build-a-java-app-with-cockroachdb.html)

</section>

<section class="filter-content" markdown="1" data-scope="your-tool">
To connect to your cluster with a [CockroachDB-compatible tool](../v20.2/third-party-database-tools.html), use the connection parameters provided in the Console.
</section>

## What's next

- [Build a "Hello, World" app](build-a-python-app-with-cockroachdb-django.html)
- [Deploy a Python To-Do App with Flask, Kubernetes, and CockroachCloud](deploy-a-python-to-do-app-with-flask-kubernetes-and-cockroachcloud.html)<|MERGE_RESOLUTION|>--- conflicted
+++ resolved
@@ -69,26 +69,7 @@
 
 ## Step 2. Create a SQL user
 
-<<<<<<< HEAD
 {% include cockroachcloud/create-a-sql-user.md %}
-=======
-{% include cockroachcloud/cockroachcloud-ask-admin.md %}
-
-1. Navigate to your cluster's **SQL Users** page.
-1. Click the **Add User** button in the top right corner.
-
-    The **Add User** modal displays.
-
-1. Enter a **Username** and **Password**.
-
-    {{site.data.alerts.callout_info}}
-    Password must be at least 12 characters long.
-    {{site.data.alerts.end}}
-
-1. Click **Save**.
-
-    Currently, all new users are created with full privileges. For more information and to change the default settings, see [Granting privileges](user-authorization.html#granting-privileges) and [Using roles](user-authorization.html#using-roles).
->>>>>>> df0dd2f6
 
 ## Step 3. Select a connection method
 
