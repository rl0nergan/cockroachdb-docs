--- conflicted
+++ resolved
@@ -73,13 +73,10 @@
 Compression | The percentage of savings you can expect to achieve with compression. With CockroachDB's default compression algorithm, we typically see about a 40% savings on raw data size.
 Transactions per second | Each vCPU can handle around 1000 transactions per second. Hence an `Option 1` node (2vCPUs) can handle 2000 transactions per second and an `Option 2` node (4vCPUs) can handle 4000 transactions per second. If you need more than 4000 transactions per second per node, [contact us](https://support.cockroachlabs.com/hc/en-us/requests/new).
 
-<<<<<<< HEAD
 {{site.data.alerts.callout_success}}
 When scaling up your cluster, it is generally more effective to increase node size up to 16 vCPUs before adding more nodes. For most production applications, we recommend at least 4 to 8 vCPUs per node.
 {{site.data.alerts.end}}
 
-=======
->>>>>>> 880d2858
 To change the hardware configuration after the cluster is created, [contact Support](https://support.cockroachlabs.com).
 
 See [Example](#example) for further guidance.
