--- conflicted
+++ resolved
@@ -37,12 +37,8 @@
     Currently, all new users are created with full privileges. For more information and to change the default settings, see [Grant privileges](#grant-privileges) and [Use roles](#use-roles).
 </section>
 
-<<<<<<< HEAD
 <section class="filter-content" markdown="1" data-scope="client">
 Once you have [connected to the cluster's SQL client](connect-to-your-cluster.html#use-the-cockroachdb-sql-client), you can create a new user.
-=======
-Once you have [connected to the cluster's SQL client](connect-to-your-cluster.html#step-4-connect-to-your-cluster), you can create a new user.
->>>>>>> df0dd2f6
 
 To create a new user, use the [`CREATE USER ... WITH PASSWORD`](../stable/create-user.html) statement:
 
