- title: Production releases
  releases:
<<<<<<< HEAD
    - date: Nov 16, 2021
      version: v21.2.0
=======
    - date: Nov 15, 2021
      version: v21.1.12
>>>>>>> f9c27364
      latest: true
    - date: Oct 18, 2021
      version: v21.1.11
    - date: Oct 7, 2021
      version: v21.1.10
    - date: Sep 20, 2021
      version: v21.1.9
    - date: Aug 30, 2021
      version: v21.1.8
      withdrawn: true
    - date: Aug 9, 2021
      version: v21.1.7
    - date: Jul 20, 2021
      version: v21.1.6
    - date: Jul 2, 2021
      version: v21.1.5
    - date: Jun 29, 2021
      version: v21.1.4
    - date: Jun 21, 2021
      version: v21.1.3
    - date: Jun 7, 2021
      version: v21.1.2
    - date: May 24, 2021
      version: v21.1.1
    - date: May 18, 2021
      version: v21.1.0
    - date: Nov 08, 2021
      version: v20.2.18
    - date: Oct 11, 2021
      version: v20.2.17
    - date: Sep 13, 2021
      version: v20.2.16
    - date: Aug 23, 2021
      version: v20.2.15
    - date: Aug 16, 2021
      version: v20.2.14
    - date: Jul 12, 2021
      version: v20.2.13
    - date: Jun 28, 2021
      version: v20.2.12
    - date: Jun 14, 2021
      version: v20.2.11
    - date: May 17, 2021
      version: v20.2.10
    - date: May 10, 2021
      version: v20.2.9
    - date: Apr 23, 2021
      version: v20.2.8
    - date: Mar 29, 2021
      version: v20.2.7
    - date: Mar 15, 2021
      version: v20.2.6
    - date: Feb 16, 2021
      version: v20.2.5
    - date: Jan 21, 2021
      version: v20.2.4
    - date: Dec 14, 2020
      version: v20.2.3
    - date: Nov 25, 2020
      version: v20.2.2
    - date: Nov 20, 2020
      version: v20.2.1
    - date: Nov 10, 2020
      version: v20.2.0
    - date: May 17, 2021
      version: v20.1.17
    - date: May 10, 2021
      version: v20.1.16
    - date: Apr 26, 2021
      version: v20.1.15
    - date: Apr 19, 2021
      version: v20.1.14
    - date: Mar 15, 2021
      version: v20.1.13
    - date: Feb 16, 2021
      version: v20.1.12
    - date: Jan 25, 2021
      version: v20.1.11
    - date: Dec 21, 2020
      version: v20.1.10
    - date: Dec 1, 2020
      version: v20.1.9
    - date: Oct 21, 2020
      version: v20.1.8
    - date: Oct 12, 2020
      version: v20.1.7
    - date: Sep 24, 2020
      version: v20.1.6
    - date: Aug 31, 2020
      version: v20.1.5
      withdrawn: true
    - date: Aug 3, 2020
      version: v20.1.4
      withdrawn: true
    - date: Jun 29, 2020
      version: v20.1.3
    - date: Jun 17, 2020
      version: v20.1.2
    - date: May 26, 2020
      version: v20.1.1
    - date: May 12, 2020
      version: v20.1.0
    - date: Jan 19, 2021
      version: v19.2.12
    - date: Oct 12, 2020
      version: v19.2.11
    - date: Aug 24, 2020
      version: v19.2.10
    - date: Jul 6, 2020
      version: v19.2.9
    - date: Jun 29, 2020
      version: v19.2.8
    - date: May 20, 2020
      version: v19.2.7
    - date: Apr 13, 2020
      version: v19.2.6
    - date: Mar 23, 2020
      version: v19.2.5
    - date: Feb 11, 2020
      version: v19.2.4
    - date: Feb 03, 2020
      version: v19.2.3
    - date: Dec 16, 2019
      version: v19.2.2
    - date: Nov 25, 2019
      version: v19.2.1
    - date: Nov 12, 2019
      version: v19.2.0
    - date: Jul 7, 2020
      version: v19.1.11
    - date: Jun 29, 2020
      version: v19.1.10
    - date: May 12, 2020
      version: v19.1.9
      no_windows: true
    - date: Feb 11, 2020
      version: v19.1.8
      no_windows: true
    - date: Jan 27, 2020
      version: v19.1.7
      no_windows: true
    - date: Dec 16, 2019
      version: v19.1.6
      no_windows: true
    - date: Sep 30, 2019
      version: v19.1.5
      no_windows: true
    - date: Aug 13, 2019
      version: v19.1.4
      no_windows: true
    - date: Jul 15, 2019
      version: v19.1.3
      no_windows: true
    - date: Jun 17, 2019
      version: v19.1.2
      no_windows: true
    - date: May 20, 2019
      version: v19.1.1
      no_windows: true
    - date: Apr 30, 2019
      version: v19.1.0
      no_windows: true
    - date: Jan 29, 2020
      version: v2.1.11
      no_windows: true
    - date: Dec 16, 2019
      version: v2.1.10
      no_windows: true
    - date: Sep 23, 2019
      version: v2.1.9
      no_windows: true
    - date: Jul 15, 2019
      version: v2.1.8
      no_windows: true
    - date: May 14, 2019
      version: v2.1.7
      no_windows: true
    - date: Mar 11, 2019
      version: v2.1.6
      no_windows: true
    - date: Feb 19, 2019
      version: v2.1.5
      no_windows: true
    - date: Jan 22, 2019
      version: v2.1.4
      no_windows: true
    - date: Dec 17, 2018
      version: v2.1.3
      no_windows: true
    - date: Dec 10, 2018
      version: v2.1.2
      no_windows: true
    - date: Nov 19, 2018
      version: v2.1.1
      no_windows: true
    - date: Oct 30, 2018
      version: v2.1.0
      no_windows: true
    - date: Dec 10, 2018
      version: v2.0.7
      no_windows: true
    - date: Oct 1, 2018
      version: v2.0.6
      no_windows: true
    - date: Aug 13, 2018
      version: v2.0.5
      no_windows: true
    - date: Jul 16, 2018
      version: v2.0.4
      no_windows: true
    - date: Jun 18, 2018
      version: v2.0.3
      no_windows: true
    - date: May 21, 2018
      version: v2.0.2
      no_windows: true
    - date: Apr 23, 2018
      version: v2.0.1
      no_windows: true
    - date: Apr 4, 2018
      version: v2.0.0
      no_windows: true
    - date: Oct 1, 2018
      version: v1.1.9
      no_windows: true
    - date: Apr 23, 2018
      version: v1.1.8
      no_windows: true
    - date: Mar 26, 2018
      version: v1.1.7
      no_windows: true
    - date: Mar 12, 2018
      version: v1.1.6
      no_windows: true
    - date: Feb 5, 2018
      version: v1.1.5
      no_windows: true
    - date: Jan 8, 2018
      version: v1.1.4
      no_windows: true
    - date: Nov 27, 2017
      version: v1.1.3
      no_windows: true
    - date: Nov 2, 2017
      version: v1.1.2
      no_windows: true
    - date: Oct 19, 2017
      version: v1.1.1
      no_windows: true
    - date: Oct 12, 2017
      version: v1.1.0
      no_windows: true
    - date: Feb 13, 2017
      version: v1.0.7
      no_windows: true
    - date: Sep 14, 2017
      version: v1.0.6
      no_windows: true
    - date: Aug 24, 2017
      version: v1.0.5
      no_windows: true
    - date: Jul 27, 2017
      version: v1.0.4
      no_windows: true
    - date: Jul 6, 2017
      version: v1.0.3
      no_windows: true
    - date: Jun 15, 2017
      version: v1.0.2
      no_windows: true
    - date: May 25, 2017
      version: v1.0.1
      no_windows: true
    - date: May 10, 2017
      version: v1.0
      no_windows: true
- title: Testing releases
  releases:
    - date: Nov 1, 2021
      version: v21.2.0-rc.3
    - date: Oct 25, 2021
      version: v21.2.0-rc.2
    - date: Oct 18, 2021
      version: v21.2.0-rc.1
    - date: Oct 11, 2021
      version: v21.2.0-beta.4
    - date: Oct 4, 2021
      version: v21.2.0-beta.3
    - date: Sep 27, 2021
      version: v21.2.0-beta.2
    - date: Sep 24, 2021
      version: v21.2.0-beta.1
    - date: May 10, 2021
      version: v21.1.0-rc.2
    - date: May 5, 2021
      version: v21.1.0-rc.1
    - date: Apr 29, 2021
      version: v21.1.0-beta.5
    - date: Apr 19, 2021
      version: v21.1.0-beta.4
    - date: Apr 12, 2021
      version: v21.1.0-beta.3
    - date: Mar 30, 2021
      version: v21.1.0-beta.2
    - date: Mar 22, 2021
      version: v21.1.0-beta.1
    - date: Feb 8, 2021
      version: v21.1.0-alpha.3
    - date: Feb 1, 2021
      version: v21.1.0-alpha.2
    - date: Dec 8, 2020
      version: v21.1.0-alpha.1
    - date: Nov 3, 2020
      version: v20.2.0-rc.4
    - date: Oct 26, 2020
      version: v20.2.0-rc.3
    - date: Oct 20, 2020
      version: v20.2.0-rc.2
    - date: Oct 15, 2020
      version: v20.2.0-rc.1
    - date: Oct 6, 2020
      version: v20.2.0-beta.4
    - date: Sep 30, 2020
      version: v20.2.0-beta.3
    - date: Sep 25, 2020
      version: v20.2.0-beta.2
    - date: Sep 14, 2020
      version: v20.2.0-beta.1
    - date: Aug 25, 2020
      version: v20.2.0-alpha.3
    - date: Jul 27, 2020
      version: v20.2.0-alpha.2
    - date: Jun 17, 2020
      version: v20.2.0-alpha.1
    - date: Apr 21, 2020
      version: v20.1.0-rc.2
    - date: Apr 14, 2020
      version: v20.1.0-rc.1
    - date: Mar 30, 2020
      version: v20.1.0-beta.4
    - date: Mar 25, 2020
      version: v20.1.0-beta.3
    - date: Mar 02, 2020
      version: v20.1.0-beta.2
    - date: Feb 17, 2020
      version: v20.1.0-beta.1
    - date: Jan 30, 2020
      version: v20.1.0-alpha.20200123
    - date: Dec 16, 2019
      version: v20.1.0-alpha20191216
    - date: Nov 18, 2019
      version: v20.1.0-alpha.20191118
    - date: Nov 7, 2019
      version: v19.2.0-rc.4
      no_windows: true
    - date: Nov 4, 2019
      version: v19.2.0-rc.3
      no_windows: true
    - date: Oct 28, 2019
      version: v19.2.0-rc.2
      no_windows: true
    - date: Oct 21, 2019
      version: v19.2.0-rc.1
      no_windows: true
    - date: Oct 14, 2019
      version: v19.2.0-beta.20191014
      no_windows: true
    - date: Sep 30, 2019
      version: v19.2.0-beta.20190930
      no_windows: true
    - date: Aug 5, 2019
      version: v19.2.0-alpha.20190805
      no_windows: true
    - date: Jul 1, 2019
      version: v19.2.0-alpha.20190701
      no_windows: true
    - date: Jun 6, 2019
      version: v19.2.0-alpha.20190606
      no_windows: true
    - date: Apr 25, 2019
      version: v19.1.0-rc.4
      no_windows: true
    - date: Apr 15, 2019
      version: v19.1.0-rc.3
      no_windows: true
    - date: Apr 8, 2019
      version: v19.1.0-rc.2
      no_windows: true
    - date: Apr 2, 2019
      version: v19.1.0-rc.1
      no_windows: true
    - date: Mar 18, 2019
      version: v19.1.0-beta.20190318
      no_windows: true
    - date: Mar 4, 2019
      version: v19.1.0-beta.20190304
      no_windows: true
    - date: Feb 25, 2019
      version: v19.1.0-beta.20190225
      no_windows: true
    - date: Feb 11, 2019
      version: v2.2.0-alpha.20190211
      no_windows: true
    - date: Jan 14, 2019
      version: v2.2.0-alpha.20190114
      no_windows: true
    - date: Dec 17, 2018
      version: v2.2.0-alpha.20181217
      no_windows: true
    - date: Nov 19, 2018
      version: v2.2.0-alpha.20181119
      no_windows: true
    - date: Oct 25, 2018
      version: v2.1.0-rc.2
      no_windows: true
    - date: Oct 22, 2018
      version: v2.1.0-rc.1
      no_windows: true
    - date: Oct 15, 2018
      version: v2.1.0-beta.20181015
      no_windows: true
    - date: Oct 8, 2018
      version: v2.1.0-beta.20181008
      no_windows: true
    - date: Oct 1, 2018
      version: v2.1.0-beta.20181001
      no_windows: true
    - date: Sep 24, 2018
      version: v2.1.0-beta.20180924
      no_windows: true
    - date: Sep 17, 2018
      version: v2.1.0-beta.20180917
      no_windows: true
    - date: Sep 10, 2018
      version: v2.1.0-beta.20180910
      no_windows: true
    - date: Sep 4, 2018
      version: v2.1.0-beta.20180904
      no_windows: true
    - date: Aug 27, 2018
      version: v2.1.0-beta.20180827
      no_windows: true
    - date: Jul 30, 2018
      version: v2.1.0-alpha.20180730
      no_windows: true
    - date: Jul 02, 2018
      version: v2.1.0-alpha.20180702
      no_windows: true
    - date: Jun 04, 2018
      version: v2.1.0-alpha.20180604
      no_windows: true
    - date: May 07, 2018
      version: v2.1.0-alpha.20180507
      no_windows: true
    - date: Apr 16, 2018
      version: v2.1.0-alpha.20180416
      no_windows: true
    - date: Apr 2, 2018
      version: v2.0-rc.1
      no_windows: true
    - date: Mar 26, 2018
      version: v2.0-beta.20180326
      no_windows: true
    - date: Mar 19, 2018
      version: v2.0-beta.20180319
      no_windows: true
    - date: Mar 12, 2018
      version: v2.0-beta.20180312
      no_windows: true
    - date: Mar 5, 2018
      version: v2.0-beta.20180305
      no_windows: true
    - date: Jan 29, 2018
      version: v2.0-alpha.20180129
      no_windows: true
    - date: Dec 18, 2017
      version: v2.0-alpha.20171218
      no_windows: true
    - date: Dec 11, 2017
      version: v1.2-alpha.20171211
      no_windows: true
    - date: Dec 4, 2017
      version: v1.2-alpha.20171204
      no_windows: true
    - date: Nov 13, 2017
      version: v1.2-alpha.20171113
      no_source: true
      no_windows: true
    - date: Oct 26, 2017
      version: v1.2-alpha.20171026
      no_windows: true
    - date: Oct 5, 2017
      version: v1.1.0-rc.1
      no_windows: true
    - date: Sep 28, 2017
      version: v1.1-beta.20170928
      no_windows: true
    - date: Sep 21, 2017
      version: v1.1-beta.20170921
      no_windows: true
    - date: Sep 7, 2017
      version: v1.1-beta.20170907
      no_windows: true
    - date: Aug 17, 2017
      version: v1.1-alpha.20170817
      no_windows: true
    - date: Aug 10, 2017
      version: v1.1-alpha.20170810
      no_windows: true
    - date: Aug 3, 2017
      version: v1.1-alpha.20170803
      no_windows: true
    - date: Jul 20, 2017
      version: v1.1-alpha.20170720
      no_windows: true
    - date: Jul 13, 2017
      version: v1.1-alpha.20170713
      no_windows: true
    - date: Jun 29, 2017
      version: v1.1-alpha.20170629
      no_windows: true
    - date: Jun 22, 2017
      version: v1.1-alpha.20170622
      no_windows: true
    - date: Jun 8, 2017
      version: v1.1-alpha.20170608
      no_windows: true
    - date: Jun 1, 2017
      version: v1.1-alpha.20170601
      no_windows: true
    - date: May 5, 2017
      version: v1.0-rc.2
      no_windows: true
    - date: May 1, 2017
      version: v1.0-rc.1
      no_windows: true
    - date: Apr 20, 2017
      version: beta-20170420
      no_windows: true
    - date: Apr 13, 2017
      version: beta-20170413
      no_windows: true
    - date: Mar 30, 2017
      version: beta-20170330
      no_windows: true
    - date: Mar 23, 2017
      version: beta-20170323
      no_source: true
      no_windows: true
    - date: Mar 9, 2017
      version: beta-20170309
      no_source: true
      no_windows: true
    - date: Feb 23, 2017
      version: beta-20170223
      no_source: true
      no_windows: true
    - date: Feb 16, 2017
      version: beta-20170216
      no_source: true
      no_windows: true
    - date: Feb 9, 2017
      version: beta-20170209
      no_source: true
      no_windows: true
    - date: Jan 26, 2017
      version: beta-20170126
      no_source: true
      no_windows: true
    - date: Jan 12, 2017
      version: beta-20170112
      no_source: true
      no_windows: true
    - date: Jan 5, 2017
      version: beta-20170105
      no_source: true
      no_windows: true
    - date: Dec 15, 2016
      version: beta-20161215
      no_source: true
      no_windows: true
    - date: Dec 8, 2016
      version: beta-20161208
      no_source: true
      no_windows: true
    - date: Dec 1, 2016
      version: beta-20161201
      no_source: true
      no_windows: true
    - date: Nov 3, 2016
      version: beta-20161103
      no_source: true
      no_windows: true
    - date: Oct 27, 2016
      version: beta-20161027
      no_source: true
      no_windows: true
    - date: Oct 13, 2016
      version: beta-20161013
      no_source: true
      no_windows: true
    - date: Oct 6, 2016
      version: beta-20161006
      no_source: true
      no_windows: true
    - date: Sep 29, 2016
      version: beta-20160929
      no_source: true
      no_windows: true
    - date: Sep 15, 2016
      version: beta-20160915
      no_source: true
      no_windows: true
    - date: Sep 9, 2016
      version: beta-20160908
      no_source: true
      no_windows: true
    - date: Aug 29, 2016
      version: beta-20160829
      no_source: true
      no_windows: true
    - date: Jul 28, 2016
      version: beta-20160728
      no_source: true
      no_windows: true
    - date: Jul 21, 2016
      version: beta-20160721
      no_source: true
      no_windows: true
    - date: Jul 14, 2016
      version: beta-20160714
      no_source: true
      no_windows: true
    - date: Jun 29, 2016
      version: beta-20160629
      no_source: true
      no_windows: true
    - date: Jun 16, 2016
      version: beta-20160616
      no_source: true
      no_windows: true
    - date: Jun 9, 2016
      version: beta-20160609
      no_source: true
      no_windows: true
    - date: Jun 2, 2016
      version: beta-20160602
      no_source: true
      no_windows: true
    - date: May 26, 2016
      version: beta-20160526
      no_source: true
      no_windows: true
    - date: May 19, 2016
      version: beta-20160519
      no_source: true
      no_windows: true
    - date: May 12, 2016
      version: beta-20160512
      no_source: true
      no_windows: true
    - date: May 5, 2016
      version: beta-20160505
      no_source: true
      no_windows: true
    - date: Apr 28, 2016
      version: beta-20160428
      no_source: true
      no_windows: true
    - date: Apr 21, 2016
      version: beta-20160421
      no_source: true
      no_windows: true
    - date: Apr 14, 2016
      version: beta-20160414
      no_source: true
      no_windows: true
    - date: Apr 7, 2016
      version: beta-20160407
      no_source: true
      no_windows: true
      testing: true<|MERGE_RESOLUTION|>--- conflicted
+++ resolved
@@ -1,12 +1,10 @@
 - title: Production releases
   releases:
-<<<<<<< HEAD
     - date: Nov 16, 2021
       version: v21.2.0
-=======
+      latest: true
     - date: Nov 15, 2021
       version: v21.1.12
->>>>>>> f9c27364
       latest: true
     - date: Oct 18, 2021
       version: v21.1.11
