- title: Production releases
  releases:
    - date: May 10, 2021
      version: v20.2.9
      latest: true
    - date: Apr 23, 2021
      version: v20.2.8
    - date: Mar 29, 2021
      version: v20.2.7
    - date: Mar 15, 2021
      version: v20.2.6
    - date: Feb 16, 2021
      version: v20.2.5
    - date: Jan 21, 2021
      version: v20.2.4
    - date: Dec 14, 2020
      version: v20.2.3
    - date: Nov 25, 2020
      version: v20.2.2
    - date: Nov 20, 2020
      version: v20.2.1
    - date: Nov 10, 2020
      version: v20.2.0
    - date: Apr 26, 2021
      version: v20.1.15
    - date: Apr 19, 2021
      version: v20.1.14
    - date: Mar 15, 2021
      version: v20.1.13
    - date: Feb 16, 2021
      version: v20.1.12
    - date: Jan 25, 2021
      version: v20.1.11
    - date: Dec 21, 2020
      version: v20.1.10
    - date: Dec 1, 2020
      version: v20.1.9
    - date: Oct 21, 2020
      version: v20.1.8
    - date: Oct 12, 2020
      version: v20.1.7
    - date: Sep 24, 2020
      version: v20.1.6
    - date: Aug 31, 2020
      version: v20.1.5
      withdrawn: true
    - date: Aug 3, 2020
      version: v20.1.4
      withdrawn: true
    - date: Jun 29, 2020
      version: v20.1.3
    - date: Jun 17, 2020
      version: v20.1.2
    - date: May 26, 2020
      version: v20.1.1
    - date: May 12, 2020
      version: v20.1.0
    - date: Jan 19, 2021
      version: v19.2.12
    - date: Oct 12, 2020
      version: v19.2.11
    - date: Aug 24, 2020
      version: v19.2.10
    - date: Jul 6, 2020
      version: v19.2.9
    - date: Jun 29, 2020
      version: v19.2.8
    - date: May 20, 2020
      version: v19.2.7
    - date: Apr 13, 2020
      version: v19.2.6
    - date: Mar 23, 2020
      version: v19.2.5
    - date: Feb 11, 2020
      version: v19.2.4
    - date: Feb 03, 2020
      version: v19.2.3
    - date: Dec 16, 2019
      version: v19.2.2
    - date: Nov 25, 2019
      version: v19.2.1
    - date: Nov 12, 2019
      version: v19.2.0
    - date: Jul 7, 2020
      version: v19.1.11
    - date: Jun 29, 2020
      version: v19.1.10
    - date: May 12, 2020
      version: v19.1.9
      no_windows: true
    - date: Feb 11, 2020
      version: v19.1.8
      no_windows: true
    - date: Jan 27, 2020
      version: v19.1.7
      no_windows: true
    - date: Dec 16, 2019
      version: v19.1.6
      no_windows: true
    - date: Sep 30, 2019
      version: v19.1.5
      no_windows: true
    - date: Aug 13, 2019
      version: v19.1.4
      no_windows: true
    - date: Jul 15, 2019
      version: v19.1.3
      no_windows: true
    - date: Jun 17, 2019
      version: v19.1.2
      no_windows: true
    - date: May 20, 2019
      version: v19.1.1
      no_windows: true
    - date: Apr 30, 2019
      version: v19.1.0
      no_windows: true
    - date: Jan 29, 2020
      version: v2.1.11
      no_windows: true
    - date: Dec 16, 2019
      version: v2.1.10
      no_windows: true
    - date: Sep 23, 2019
      version: v2.1.9
      no_windows: true
    - date: Jul 15, 2019
      version: v2.1.8
      no_windows: true
    - date: May 14, 2019
      version: v2.1.7
      no_windows: true
    - date: Mar 11, 2019
      version: v2.1.6
      no_windows: true
    - date: Feb 19, 2019
      version: v2.1.5
      no_windows: true
    - date: Jan 22, 2019
      version: v2.1.4
      no_windows: true
    - date: Dec 17, 2018
      version: v2.1.3
      no_windows: true
    - date: Dec 10, 2018
      version: v2.1.2
      no_windows: true
    - date: Nov 19, 2018
      version: v2.1.1
      no_windows: true
    - date: Oct 30, 2018
      version: v2.1.0
      no_windows: true
    - date: Dec 10, 2018
      version: v2.0.7
      no_windows: true
    - date: Oct 1, 2018
      version: v2.0.6
      no_windows: true
    - date: Aug 13, 2018
      version: v2.0.5
      no_windows: true
    - date: Jul 16, 2018
      version: v2.0.4
      no_windows: true
    - date: Jun 18, 2018
      version: v2.0.3
      no_windows: true
    - date: May 21, 2018
      version: v2.0.2
      no_windows: true
    - date: Apr 23, 2018
      version: v2.0.1
      no_windows: true
    - date: Apr 4, 2018
      version: v2.0.0
      no_windows: true
    - date: Oct 1, 2018
      version: v1.1.9
      no_windows: true
    - date: Apr 23, 2018
      version: v1.1.8
      no_windows: true
    - date: Mar 26, 2018
      version: v1.1.7
      no_windows: true
    - date: Mar 12, 2018
      version: v1.1.6
      no_windows: true
    - date: Feb 5, 2018
      version: v1.1.5
      no_windows: true
    - date: Jan 8, 2018
      version: v1.1.4
      no_windows: true
    - date: Nov 27, 2017
      version: v1.1.3
      no_windows: true
    - date: Nov 2, 2017
      version: v1.1.2
      no_windows: true
    - date: Oct 19, 2017
      version: v1.1.1
      no_windows: true
    - date: Oct 12, 2017
      version: v1.1.0
      no_windows: true
    - date: Feb 13, 2017
      version: v1.0.7
      no_windows: true
    - date: Sep 14, 2017
      version: v1.0.6
      no_windows: true
    - date: Aug 24, 2017
      version: v1.0.5
      no_windows: true
    - date: Jul 27, 2017
      version: v1.0.4
      no_windows: true
    - date: Jul 6, 2017
      version: v1.0.3
      no_windows: true
    - date: Jun 15, 2017
      version: v1.0.2
      no_windows: true
    - date: May 25, 2017
      version: v1.0.1
      no_windows: true
    - date: May 10, 2017
      version: v1.0
      no_windows: true
- title: Testing releases
  releases:
<<<<<<< HEAD
    - date: May 10, 2021
      version: v21.1.0-rc.2
=======
    - date: May 5, 2021
      version: v21.1.0-rc.1
>>>>>>> e3e888b2
    - date: Apr 29, 2021
      version: v21.1.0-beta.5
    - date: Apr 19, 2021
      version: v21.1.0-beta.4
    - date: Apr 12, 2021
      version: v21.1.0-beta.3
    - date: Mar 30, 2021
      version: v21.1.0-beta.2
    - date: Mar 22, 2021
      version: v21.1.0-beta.1
    - date: Feb 8, 2021
      version: v21.1.0-alpha.3
    - date: Feb 1, 2021
      version: v21.1.0-alpha.2
    - date: Dec 8, 2020
      version: v21.1.0-alpha.1
    - date: Nov 3, 2020
      version: v20.2.0-rc.4
    - date: Oct 26, 2020
      version: v20.2.0-rc.3
    - date: Oct 20, 2020
      version: v20.2.0-rc.2
    - date: Oct 15, 2020
      version: v20.2.0-rc.1
    - date: Oct 6, 2020
      version: v20.2.0-beta.4
    - date: Sep 30, 2020
      version: v20.2.0-beta.3
    - date: Sep 25, 2020
      version: v20.2.0-beta.2
    - date: Sep 14, 2020
      version: v20.2.0-beta.1
    - date: Aug 25, 2020
      version: v20.2.0-alpha.3
    - date: Jul 27, 2020
      version: v20.2.0-alpha.2
    - date: Jun 17, 2020
      version: v20.2.0-alpha.1
    - date: Apr 21, 2020
      version: v20.1.0-rc.2
    - date: Apr 14, 2020
      version: v20.1.0-rc.1
    - date: Mar 30, 2020
      version: v20.1.0-beta.4
    - date: Mar 25, 2020
      version: v20.1.0-beta.3
    - date: Mar 02, 2020
      version: v20.1.0-beta.2
    - date: Feb 17, 2020
      version: v20.1.0-beta.1
    - date: Jan 30, 2020
      version: v20.1.0-alpha.20200123
    - date: Dec 16, 2019
      version: v20.1.0-alpha.20191216
    - date: Nov 18, 2019
      version: v20.1.0-alpha.20191118
    - date: Nov 7, 2019
      version: v19.2.0-rc.4
      no_windows: true
    - date: Nov 4, 2019
      version: v19.2.0-rc.3
      no_windows: true
    - date: Oct 28, 2019
      version: v19.2.0-rc.2
      no_windows: true
    - date: Oct 21, 2019
      version: v19.2.0-rc.1
      no_windows: true
    - date: Oct 14, 2019
      version: v19.2.0-beta.20191014
      no_windows: true
    - date: Sep 30, 2019
      version: v19.2.0-beta.20190930
      no_windows: true
    - date: Aug 5, 2019
      version: v19.2.0-alpha.20190805
      no_windows: true
    - date: Jul 1, 2019
      version: v19.2.0-alpha.20190701
      no_windows: true
    - date: Jun 6, 2019
      version: v19.2.0-alpha.20190606
      no_windows: true
    - date: Apr 25, 2019
      version: v19.1.0-rc.4
      no_windows: true
    - date: Apr 15, 2019
      version: v19.1.0-rc.3
      no_windows: true
    - date: Apr 8, 2019
      version: v19.1.0-rc.2
      no_windows: true
    - date: Apr 2, 2019
      version: v19.1.0-rc.1
      no_windows: true
    - date: Mar 18, 2019
      version: v19.1.0-beta.20190318
      no_windows: true
    - date: Mar 4, 2019
      version: v19.1.0-beta.20190304
      no_windows: true
    - date: Feb 25, 2019
      version: v19.1.0-beta.20190225
      no_windows: true
    - date: Feb 11, 2019
      version: v2.2.0-alpha.20190211
      no_windows: true
    - date: Jan 14, 2019
      version: v2.2.0-alpha.20190114
      no_windows: true
    - date: Dec 17, 2018
      version: v2.2.0-alpha.20181217
      no_windows: true
    - date: Nov 19, 2018
      version: v2.2.0-alpha.20181119
      no_windows: true
    - date: Oct 25, 2018
      version: v2.1.0-rc.2
      no_windows: true
    - date: Oct 22, 2018
      version: v2.1.0-rc.1
      no_windows: true
    - date: Oct 15, 2018
      version: v2.1.0-beta.20181015
      no_windows: true
    - date: Oct 8, 2018
      version: v2.1.0-beta.20181008
      no_windows: true
    - date: Oct 1, 2018
      version: v2.1.0-beta.20181001
      no_windows: true
    - date: Sep 24, 2018
      version: v2.1.0-beta.20180924
      no_windows: true
    - date: Sep 17, 2018
      version: v2.1.0-beta.20180917
      no_windows: true
    - date: Sep 10, 2018
      version: v2.1.0-beta.20180910
      no_windows: true
    - date: Sep 4, 2018
      version: v2.1.0-beta.20180904
      no_windows: true
    - date: Aug 27, 2018
      version: v2.1.0-beta.20180827
      no_windows: true
    - date: Jul 30, 2018
      version: v2.1.0-alpha.20180730
      no_windows: true
    - date: Jul 02, 2018
      version: v2.1.0-alpha.20180702
      no_windows: true
    - date: Jun 04, 2018
      version: v2.1.0-alpha.20180604
      no_windows: true
    - date: May 07, 2018
      version: v2.1.0-alpha.20180507
      no_windows: true
    - date: Apr 16, 2018
      version: v2.1.0-alpha.20180416
      no_windows: true
    - date: Apr 2, 2018
      version: v2.0-rc.1
      no_windows: true
    - date: Mar 26, 2018
      version: v2.0-beta.20180326
      no_windows: true
    - date: Mar 19, 2018
      version: v2.0-beta.20180319
      no_windows: true
    - date: Mar 12, 2018
      version: v2.0-beta.20180312
      no_windows: true
    - date: Mar 5, 2018
      version: v2.0-beta.20180305
      no_windows: true
    - date: Jan 29, 2018
      version: v2.0-alpha.20180129
      no_windows: true
    - date: Dec 18, 2017
      version: v2.0-alpha.20171218
      no_windows: true
    - date: Dec 11, 2017
      version: v1.2-alpha.20171211
      no_windows: true
    - date: Dec 4, 2017
      version: v1.2-alpha.20171204
      no_windows: true
    - date: Nov 13, 2017
      version: v1.2-alpha.20171113
      no_source: true
      no_windows: true
    - date: Oct 26, 2017
      version: v1.2-alpha.20171026
      no_windows: true
    - date: Oct 5, 2017
      version: v1.1.0-rc.1
      no_windows: true
    - date: Sep 28, 2017
      version: v1.1-beta.20170928
      no_windows: true
    - date: Sep 21, 2017
      version: v1.1-beta.20170921
      no_windows: true
    - date: Sep 7, 2017
      version: v1.1-beta.20170907
      no_windows: true
    - date: Aug 17, 2017
      version: v1.1-alpha.20170817
      no_windows: true
    - date: Aug 10, 2017
      version: v1.1-alpha.20170810
      no_windows: true
    - date: Aug 3, 2017
      version: v1.1-alpha.20170803
      no_windows: true
    - date: Jul 20, 2017
      version: v1.1-alpha.20170720
      no_windows: true
    - date: Jul 13, 2017
      version: v1.1-alpha.20170713
      no_windows: true
    - date: Jun 29, 2017
      version: v1.1-alpha.20170629
      no_windows: true
    - date: Jun 22, 2017
      version: v1.1-alpha.20170622
      no_windows: true
    - date: Jun 8, 2017
      version: v1.1-alpha.20170608
      no_windows: true
    - date: Jun 1, 2017
      version: v1.1-alpha.20170601
      no_windows: true
    - date: May 5, 2017
      version: v1.0-rc.2
      no_windows: true
    - date: May 1, 2017
      version: v1.0-rc.1
      no_windows: true
    - date: Apr 20, 2017
      version: beta-20170420
      no_windows: true
    - date: Apr 13, 2017
      version: beta-20170413
      no_windows: true
    - date: Mar 30, 2017
      version: beta-20170330
      no_windows: true
    - date: Mar 23, 2017
      version: beta-20170323
      no_source: true
      no_windows: true
    - date: Mar 9, 2017
      version: beta-20170309
      no_source: true
      no_windows: true
    - date: Feb 23, 2017
      version: beta-20170223
      no_source: true
      no_windows: true
    - date: Feb 16, 2017
      version: beta-20170216
      no_source: true
      no_windows: true
    - date: Feb 9, 2017
      version: beta-20170209
      no_source: true
      no_windows: true
    - date: Jan 26, 2017
      version: beta-20170126
      no_source: true
      no_windows: true
    - date: Jan 12, 2017
      version: beta-20170112
      no_source: true
      no_windows: true
    - date: Jan 5, 2017
      version: beta-20170105
      no_source: true
      no_windows: true
    - date: Dec 15, 2016
      version: beta-20161215
      no_source: true
      no_windows: true
    - date: Dec 8, 2016
      version: beta-20161208
      no_source: true
      no_windows: true
    - date: Dec 1, 2016
      version: beta-20161201
      no_source: true
      no_windows: true
    - date: Nov 3, 2016
      version: beta-20161103
      no_source: true
      no_windows: true
    - date: Oct 27, 2016
      version: beta-20161027
      no_source: true
      no_windows: true
    - date: Oct 13, 2016
      version: beta-20161013
      no_source: true
      no_windows: true
    - date: Oct 6, 2016
      version: beta-20161006
      no_source: true
      no_windows: true
    - date: Sep 29, 2016
      version: beta-20160929
      no_source: true
      no_windows: true
    - date: Sep 15, 2016
      version: beta-20160915
      no_source: true
      no_windows: true
    - date: Sep 9, 2016
      version: beta-20160908
      no_source: true
      no_windows: true
    - date: Aug 29, 2016
      version: beta-20160829
      no_source: true
      no_windows: true
    - date: Jul 28, 2016
      version: beta-20160728
      no_source: true
      no_windows: true
    - date: Jul 21, 2016
      version: beta-20160721
      no_source: true
      no_windows: true
    - date: Jul 14, 2016
      version: beta-20160714
      no_source: true
      no_windows: true
    - date: Jun 29, 2016
      version: beta-20160629
      no_source: true
      no_windows: true
    - date: Jun 16, 2016
      version: beta-20160616
      no_source: true
      no_windows: true
    - date: Jun 9, 2016
      version: beta-20160609
      no_source: true
      no_windows: true
    - date: Jun 2, 2016
      version: beta-20160602
      no_source: true
      no_windows: true
    - date: May 26, 2016
      version: beta-20160526
      no_source: true
      no_windows: true
    - date: May 19, 2016
      version: beta-20160519
      no_source: true
      no_windows: true
    - date: May 12, 2016
      version: beta-20160512
      no_source: true
      no_windows: true
    - date: May 5, 2016
      version: beta-20160505
      no_source: true
      no_windows: true
    - date: Apr 28, 2016
      version: beta-20160428
      no_source: true
      no_windows: true
    - date: Apr 21, 2016
      version: beta-20160421
      no_source: true
      no_windows: true
    - date: Apr 14, 2016
      version: beta-20160414
      no_source: true
      no_windows: true
    - date: Apr 7, 2016
      version: beta-20160407
      no_source: true
      no_windows: true
      testing: true<|MERGE_RESOLUTION|>--- conflicted
+++ resolved
@@ -231,13 +231,10 @@
       no_windows: true
 - title: Testing releases
   releases:
-<<<<<<< HEAD
     - date: May 10, 2021
       version: v21.1.0-rc.2
-=======
     - date: May 5, 2021
       version: v21.1.0-rc.1
->>>>>>> e3e888b2
     - date: Apr 29, 2021
       version: v21.1.0-beta.5
     - date: Apr 19, 2021
