--- conflicted
+++ resolved
@@ -20,17 +20,10 @@
   }
 }
 
-<<<<<<< HEAD
 // #feedback-prompt p {
   // margin-bottom: 18px;
   // line-height: 0;
 // }
-=======
-#feedback-prompt p {
-  // margin-bottom: 18px;
-  // line-height: 0;
-}
->>>>>>> e8ffdf40
 
 .feedback-question {
   display: block;
@@ -57,11 +50,7 @@
 #no-button,
 #feedback-prompt input[type="submit"] {
   width: 88px;
-<<<<<<< HEAD
   height: 50px;
-=======
-  height: 44px;
->>>>>>> e8ffdf40
   margin: 0 5px;
   padding: 0;
   display: inline-block;
@@ -69,11 +58,7 @@
   // background-color: $cl_green_light;
   color: $electric-purple !important;
   @include button-text;
-<<<<<<< HEAD
   line-height: 45px;
-=======
-  line-height: 44px;
->>>>>>> e8ffdf40
   // text-transform: uppercase;
   text-align: center;
   text-decoration: none !important;
@@ -120,4 +105,433 @@
     border: 1px solid $spanish-roast;
     box-shadow: none;
   }
-}+}
+
+/* Feedback popup and hubspot form
+* Most of this is from Magnific Popup - v1.1.0 - 2016-02-20
+* http://dimsemenov.com/plugins/magnific-popup/
+* Copyright (c) 2016 Dmitry Semenov; */
+
+.white-popup {
+  position: relative;
+  background: #FFF;
+  padding: 30px;
+  width:auto;
+  max-width: 500px;
+  margin: 20px auto;
+}
+
+.white-popup .hbspt-form label {
+  @include subhead-avenir-sm;
+  color: $cl_blue;
+}
+
+.white-popup .hbspt-form ul {
+  margin-top: 10px;
+}
+
+.white-popup .hbspt-form li {
+  list-style: none;
+  margin-left: -30px;
+}
+
+.white-popup .hbspt-form li label {
+  list-style: none;
+  font-weight: normal;
+}
+
+.white-popup .hbspt-form li label input {
+  margin-right: 10px;
+}
+
+.white-popup .hbspt-form textarea {
+  width: 80%;
+  margin-bottom: 20px;
+  padding: 10px;
+}
+
+.white-popup .hbspt-form .hs_email input {
+  width: 80%;
+  margin-bottom: 20px;
+  padding-left: 10px;
+}
+
+.white-popup .hbspt-form .hs-button {
+  color: #fff;
+  background: #46a417;
+  border: 2px solid #46a417;
+  border-radius: 35px;
+  text-align: center;
+  vertical-align: middle;
+  cursor: pointer;
+  white-space: nowrap;
+  -webkit-user-select: none;
+  padding: 5px 20px;
+  font-weight: bold;
+  text-transform: uppercase;
+  outline: none;
+  margin-top: 5px;
+}
+
+.white-popup .hbspt-form .hs-button:hover {
+  background: #fff;
+  color: #46a417;
+  outline: none;
+}
+
+.white-popup .hbspt-form .submitted-message {
+  font-size: 30px;
+  font-weight: bold;
+}
+
+.mfp-bg {
+  top: 0;
+  left: 0;
+  width: 100%;
+  height: 100%;
+  z-index: 1042;
+  overflow: hidden;
+  position: fixed;
+  background: #0b0b0b;
+  opacity: 0.8; }
+
+.mfp-wrap {
+  top: 0;
+  left: 0;
+  width: 100%;
+  height: 100%;
+  z-index: 1043;
+  position: fixed;
+  outline: none !important;
+  -webkit-backface-visibility: hidden; }
+
+.mfp-container {
+  text-align: center;
+  position: absolute;
+  width: 100%;
+  height: 100%;
+  left: 0;
+  top: 0;
+  padding: 0 8px;
+  box-sizing: border-box; }
+
+.mfp-container:before {
+  content: '';
+  display: inline-block;
+  height: 100%;
+  vertical-align: middle; }
+
+.mfp-align-top .mfp-container:before {
+  display: none; }
+
+.mfp-content {
+  position: relative;
+  display: inline-block;
+  vertical-align: middle;
+  margin: 0 auto;
+  text-align: left;
+  z-index: 1045; }
+
+.mfp-inline-holder .mfp-content,
+.mfp-ajax-holder .mfp-content {
+  width: 100%;
+  cursor: auto; }
+
+.mfp-ajax-cur {
+  cursor: progress; }
+
+.mfp-zoom-out-cur, .mfp-zoom-out-cur .mfp-image-holder .mfp-close {
+  cursor: -moz-zoom-out;
+  cursor: -webkit-zoom-out;
+  cursor: zoom-out; }
+
+.mfp-zoom {
+  cursor: pointer;
+  cursor: -webkit-zoom-in;
+  cursor: -moz-zoom-in;
+  cursor: zoom-in; }
+
+.mfp-auto-cursor .mfp-content {
+  cursor: auto; }
+
+.mfp-close,
+.mfp-arrow,
+.mfp-preloader,
+.mfp-counter {
+  -webkit-user-select: none;
+  -moz-user-select: none;
+  user-select: none; }
+
+.mfp-loading.mfp-figure {
+  display: none; }
+
+.mfp-hide {
+  display: none !important; }
+
+.mfp-preloader {
+  color: #CCC;
+  position: absolute;
+  top: 50%;
+  width: auto;
+  text-align: center;
+  margin-top: -0.8em;
+  left: 8px;
+  right: 8px;
+  z-index: 1044; }
+  .mfp-preloader a {
+    color: #CCC; }
+    .mfp-preloader a:hover {
+      color: #FFF; }
+
+.mfp-s-ready .mfp-preloader {
+  display: none; }
+
+.mfp-s-error .mfp-content {
+  display: none; }
+
+button.mfp-close,
+button.mfp-arrow {
+  overflow: visible;
+  cursor: pointer;
+  background: transparent;
+  border: 0;
+  -webkit-appearance: none;
+  display: block;
+  outline: none;
+  padding: 0;
+  z-index: 1046;
+  box-shadow: none;
+  touch-action: manipulation; }
+
+button::-moz-focus-inner {
+  padding: 0;
+  border: 0; }
+
+.mfp-close {
+  width: 44px;
+  height: 44px;
+  line-height: 44px;
+  position: absolute;
+  right: 0;
+  top: 0;
+  text-decoration: none;
+  text-align: center;
+  opacity: 0.65;
+  padding: 0 0 18px 10px;
+  color: #FFF;
+  font-style: normal;
+  font-size: 28px;
+  font-family: Arial, Baskerville, monospace; }
+  .mfp-close:hover,
+  .mfp-close:focus {
+    opacity: 1; }
+  .mfp-close:active {
+    top: 1px; }
+
+.mfp-close-btn-in .mfp-close {
+  color: #46A418; }
+
+.mfp-image-holder .mfp-close,
+.mfp-iframe-holder .mfp-close {
+  color: #FFF;
+  right: -6px;
+  text-align: right;
+  padding-right: 6px;
+  width: 100%; }
+
+.mfp-counter {
+  position: absolute;
+  top: 0;
+  right: 0;
+  color: #CCC;
+  font-size: 12px;
+  line-height: 18px;
+  white-space: nowrap; }
+
+.mfp-arrow {
+  position: absolute;
+  opacity: 0.65;
+  margin: 0;
+  top: 50%;
+  margin-top: -55px;
+  padding: 0;
+  width: 90px;
+  height: 110px;
+  -webkit-tap-highlight-color: transparent; }
+  .mfp-arrow:active {
+    margin-top: -54px; }
+  .mfp-arrow:hover,
+  .mfp-arrow:focus {
+    opacity: 1; }
+  .mfp-arrow:before,
+  .mfp-arrow:after {
+    content: '';
+    display: block;
+    width: 0;
+    height: 0;
+    position: absolute;
+    left: 0;
+    top: 0;
+    margin-top: 35px;
+    margin-left: 35px;
+    border: medium inset transparent; }
+  .mfp-arrow:after {
+    border-top-width: 13px;
+    border-bottom-width: 13px;
+    top: 8px; }
+  .mfp-arrow:before {
+    border-top-width: 21px;
+    border-bottom-width: 21px;
+    opacity: 0.7; }
+
+.mfp-arrow-left {
+  left: 0; }
+  .mfp-arrow-left:after {
+    border-right: 17px solid #FFF;
+    margin-left: 31px; }
+  .mfp-arrow-left:before {
+    margin-left: 25px;
+    border-right: 27px solid #3F3F3F; }
+
+.mfp-arrow-right {
+  right: 0; }
+  .mfp-arrow-right:after {
+    border-left: 17px solid #FFF;
+    margin-left: 39px; }
+  .mfp-arrow-right:before {
+    border-left: 27px solid #3F3F3F; }
+
+.mfp-iframe-holder {
+  padding-top: 40px;
+  padding-bottom: 40px; }
+  .mfp-iframe-holder .mfp-content {
+    line-height: 0;
+    width: 100%;
+    max-width: 900px; }
+  .mfp-iframe-holder .mfp-close {
+    top: -40px; }
+
+.mfp-iframe-scaler {
+  width: 100%;
+  height: 0;
+  overflow: hidden;
+  padding-top: 56.25%; }
+  .mfp-iframe-scaler iframe {
+    position: absolute;
+    display: block;
+    top: 0;
+    left: 0;
+    width: 100%;
+    height: 100%;
+    box-shadow: 0 0 8px rgba(0, 0, 0, 0.6);
+    background: #000; }
+
+/* Main image in popup */
+img.mfp-img {
+  width: auto;
+  max-width: 100%;
+  height: auto;
+  display: block;
+  line-height: 0;
+  box-sizing: border-box;
+  padding: 40px 0 40px;
+  margin: 0 auto; }
+
+/* The shadow behind the image */
+.mfp-figure {
+  line-height: 0; }
+  .mfp-figure:after {
+    content: '';
+    position: absolute;
+    left: 0;
+    top: 40px;
+    bottom: 40px;
+    display: block;
+    right: 0;
+    width: auto;
+    height: auto;
+    z-index: -1;
+    box-shadow: 0 0 8px rgba(0, 0, 0, 0.6);
+    background: #444; }
+  .mfp-figure small {
+    color: #BDBDBD;
+    display: block;
+    font-size: 12px;
+    line-height: 14px; }
+  .mfp-figure figure {
+    margin: 0; }
+
+.mfp-bottom-bar {
+  margin-top: -36px;
+  position: absolute;
+  top: 100%;
+  left: 0;
+  width: 100%;
+  cursor: auto; }
+
+.mfp-title {
+  text-align: left;
+  line-height: 18px;
+  color: #F3F3F3;
+  word-wrap: break-word;
+  padding-right: 36px; }
+
+.mfp-image-holder .mfp-content {
+  max-width: 100%; }
+
+.mfp-gallery .mfp-image-holder .mfp-figure {
+  cursor: pointer; }
+
+@media screen and (max-width: 800px) and (orientation: landscape),
+screen and (max-height: 300px) {
+  /**
+       * Remove all paddings around the image on small screen
+       */
+  .mfp-img-mobile .mfp-image-holder {
+    padding-left: 0;
+    padding-right: 0; }
+  .mfp-img-mobile img.mfp-img {
+    padding: 0; }
+  .mfp-img-mobile .mfp-figure:after {
+    top: 0;
+    bottom: 0; }
+  .mfp-img-mobile .mfp-figure small {
+    display: inline;
+    margin-left: 5px; }
+  .mfp-img-mobile .mfp-bottom-bar {
+    background: rgba(0, 0, 0, 0.6);
+    bottom: 0;
+    margin: 0;
+    top: auto;
+    padding: 3px 5px;
+    position: fixed;
+    box-sizing: border-box; }
+    .mfp-img-mobile .mfp-bottom-bar:empty {
+      padding: 0; }
+  .mfp-img-mobile .mfp-counter {
+    right: 5px;
+    top: 3px; }
+  .mfp-img-mobile .mfp-close {
+    top: 0;
+    right: 0;
+    width: 35px;
+    height: 35px;
+    line-height: 35px;
+    background: rgba(0, 0, 0, 0.6);
+    position: fixed;
+    text-align: center;
+    padding: 0; } }
+
+@media all and (max-width: 900px) {
+  .mfp-arrow {
+    -webkit-transform: scale(0.75);
+    transform: scale(0.75); }
+  .mfp-arrow-left {
+    -webkit-transform-origin: 0;
+    transform-origin: 0; }
+  .mfp-arrow-right {
+    -webkit-transform-origin: 100%;
+    transform-origin: 100%; }
+  .mfp-container {
+    padding-left: 6px;
+    padding-right: 6px; } }