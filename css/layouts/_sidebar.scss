body.sidenav-open{
  overflow: hidden;
  &:before{
    content:"";
    display: block;
    position: fixed;
    top: 50px;
    bottom: 0px;
    left: 0px;
    right: 0px;
    background-color: rgba(4,2,28,0.73);
    z-index: 1;
  }
}
.col-sidebar{
  display: flex;
  flex-flow: column;
  height: 100%;
  .col-sidebar-content{
    flex: 0 1 auto;
  }
  .stiky-spacer{
    flex: 1 1 auto;
  }
  .form-control {
    max-width: 196px;
    background: url("../images/icon-mag-glass.svg");
    background-size: 17px 17px;
    background-repeat: no-repeat;
    background-position: 10px center;
    padding-left: 30px;
  }
}
#sidebarMenu{
  @include at-query('max-width', $screen-md) {
    height: auto;
    position: fixed;
    z-index: 10;
    background-color: $white;
    top: 108px;
    border-top: 1px solid $neutral-300;
    border-bottom: 1px solid $neutral-300;
    height: 60%;
    overflow: scroll; 
    padding-bottom: 15px;
	}
}

.col-sidebar-content{
  max-height: calc(100vh - 50px);
  overflow-y: scroll;
  position: -webkit-sticky; /* Safari */  
  position: sticky;
  top: 0;
  // Desktop fix sidebar lower to show search
  @include media-breakpoint-up(lg) {
    top: 110px;
  }
<<<<<<< HEAD
  @include at-query($min, $screen-md) {
    top: 118px;
  }
=======
>>>>>>> 9b5f6be8
}

.nav-docs-mobile {
  position: fixed;
  top: 54px;
  z-index: 999;
  background: #fff;
  .h3 {
    font-size: 22px;
  }
  .arrow-down {
    padding: 4px;
    border-width: 2px 0 0 2px;
    margin: 0;
  }
}

#sidebar,
.js-sidebar {
  width: 100%;
  padding: 10px 0 5px 15px;
  display: flex;
  flex-direction: column;
  @include sourcesanspro_r(16px);

  &.nav--collapsed{
    padding: 0;
    &:before{display: none;}
  }

  .sidenav-arrow {
    display: none;
    @include at-query(0, $screen-sm) {
      display: block;
      position: fixed;
      z-index: 1030;
      top: 114px;
      right: 15px;
    }
  }

  .burger{
    content: url(../images/hamburger.svg);
  }

  ul {
    margin: 0;
    padding: 0;
    li{
      list-style: none;
      position: relative;
      padding: 4px 0 4px 20px;
      margin: 0;
      .nav-expand {
        content: url(../images/arrow-down.svg);
        position: absolute;
        top: 13px;
        left: 2px;
      }

      &.visited a{
        color: $electric-purple;
      }

      &.active > a .nav-expand{
        transform: rotate(-180deg);
        -webkit-transform: rotate(-180deg);
      }
    }
  }

  .tier-1 {
    a {
      color: $neutral-800;
    }
    &.active {
      > a {
        color: $electric-purple;
      }
    }
  }

  .tier-2 {
    a {
      color: $neutral-800;
    }

    a:hover{
      text-decoration: none;
      color: $electric-purple;
    }
    
  }
}<|MERGE_RESOLUTION|>--- conflicted
+++ resolved
@@ -53,15 +53,9 @@
   position: sticky;
   top: 0;
   // Desktop fix sidebar lower to show search
-  @include media-breakpoint-up(lg) {
-    top: 110px;
-  }
-<<<<<<< HEAD
   @include at-query($min, $screen-md) {
     top: 118px;
   }
-=======
->>>>>>> 9b5f6be8
 }
 
 .nav-docs-mobile {
