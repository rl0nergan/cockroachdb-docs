---
title: Stream Data Out of CockroachDB Using Changefeeds
summary: Stream data out of CockroachDB with efficient, distributed, row-level change subscriptions (changefeeds).
toc: true
---

Change data capture (CDC) provides efficient, distributed, row-level change feeds into a configurable sink for downstream processing such as reporting, caching, or full-text indexing.

## What is change data capture?

While CockroachDB is an excellent system of record, it also needs to coexist with other systems. For example, you might want to keep your data mirrored in full-text indexes, analytics engines, or big data pipelines.

The main feature of CDC is the changefeed, which targets an allowlist of tables, called the "watched rows". There are two implementations of changefeeds:

| [Core changefeeds](#create-a-core-changefeed)   | [{{ site.data.products.enterprise }} changefeeds](#configure-a-changefeed-enterprise) |
--------------------------------------------------|-----------------------------------------------------------------|
| Useful for prototyping or quick testing. | Recommended for production use. |
| Available in all products. | Available in {{ site.data.products.dedicated }} or with an [{{ site.data.products.enterprise }} license](enterprise-licensing.html) in CockroachDB. |
| Streams indefinitely until underlying SQL connection is closed. | Maintains connection to configured sink. |
| Create with [`EXPERIMENTAL CHANGEFEED FOR`](changefeed-for.html). | Create with [`CREATE CHANGEFEED`](create-changefeed.html). |
| Watches one or multiple tables in a comma-separated list. Emits every change to a "watched" row as a record. | Watches one or multiple tables in a comma-separated list. Emits every change to a "watched" row as a record in a <br> configurable format (`JSON` or Avro) to a configurable sink  ([Kafka](https://kafka.apache.org/)). |
| [`CREATE`](#create-a-changefeed-core) changefeed and cancel by closing the connection. | Manage changefeed with [`CREATE`](#create), [`PAUSE`](#pause), [`RESUME`](#resume), and [`CANCEL`](#cancel), as well as [monitor](#monitor-a-changefeed) and [debug](#debug-a-changefeed). |

## Enable rangefeeds

Changefeeds connect to a long-lived request (i.e., a rangefeed), which pushes changes as they happen. This reduces the latency of row changes, as well as reduces transaction restarts on tables being watched by a changefeed for some workloads.

**Rangefeeds must be enabled for a changefeed to work.** To [enable the cluster setting](set-cluster-setting.html):

{% include copy-clipboard.html %}
~~~ sql
> SET CLUSTER SETTING kv.rangefeed.enabled = true;
~~~

Any created changefeed will error until this setting is enabled. Note that enabling rangefeeds currently has a small performance cost (about a 5-10% increase in latencies), whether or not the rangefeed is being used in a changefeed.

The `kv.closed_timestamp.target_duration` [cluster setting](cluster-settings.html) can be used with changefeeds. Resolved timestamps will always be behind by at least this setting's duration; however, decreasing the duration leads to more transaction restarts in your cluster, which can affect performance.

## Ordering guarantees

- In most cases, each version of a row will be emitted once. However, some infrequent conditions (e.g., node failures, network partitions) will cause them to be repeated. This gives our changefeeds an **at-least-once delivery guarantee**.

- Once a row has been emitted with some timestamp, no previously unseen versions of that row will be emitted with a lower timestamp. That is, you will never see a _new_ change for that row at an earlier timestamp.

    For example, if you ran the following:

    ~~~ sql
    > CREATE TABLE foo (id INT PRIMARY KEY DEFAULT unique_rowid(), name STRING);
    > CREATE CHANGEFEED FOR TABLE foo INTO 'kafka://localhost:9092' WITH UPDATED;
    > INSERT INTO foo VALUES (1, 'Carl');
    > UPDATE foo SET name = 'Petee' WHERE id = 1;
    ~~~

    You'd expect the changefeed to emit:

    ~~~ shell
    [1]	{"__crdb__": {"updated": <timestamp 1>}, "id": 1, "name": "Carl"}
    [1]	{"__crdb__": {"updated": <timestamp 2>}, "id": 1, "name": "Petee"}
    ~~~

    It is also possible that the changefeed emits an out of order duplicate of an earlier value that you already saw:

    ~~~ shell
    [1]	{"__crdb__": {"updated": <timestamp 1>}, "id": 1, "name": "Carl"}
    [1]	{"__crdb__": {"updated": <timestamp 2>}, "id": 1, "name": "Petee"}
    [1]	{"__crdb__": {"updated": <timestamp 1>}, "id": 1, "name": "Carl"}
    ~~~

    However, you will **never** see an output like the following (i.e., an out of order row that you've never seen before):

    ~~~ shell
    [1]	{"__crdb__": {"updated": <timestamp 2>}, "id": 1, "name": "Petee"}
    [1]	{"__crdb__": {"updated": <timestamp 1>}, "id": 1, "name": "Carl"}
    ~~~

- If a row is modified more than once in the same transaction, only the last change will be emitted.

- Rows are sharded between Kafka partitions by the row’s [primary key](primary-key.html).

- <a name="resolved-def"></a>The `UPDATED` option adds an "updated" timestamp to each emitted row. You can also use the [`RESOLVED` option](create-changefeed.html#resolved-option) to emit "resolved" timestamp messages to each Kafka partition. A "resolved" timestamp is a guarantee that no (previously unseen) rows with a lower update timestamp will be emitted on that partition.

    For example:

    ~~~ shell
    {"__crdb__": {"updated": "1532377312562986715.0000000000"}, "id": 1, "name": "Petee H"}
    {"__crdb__": {"updated": "1532377306108205142.0000000000"}, "id": 2, "name": "Carl"}
    {"__crdb__": {"updated": "1532377358501715562.0000000000"}, "id": 3, "name": "Ernie"}
    {"__crdb__":{"resolved":"1532379887442299001.0000000000"}}
    {"__crdb__":{"resolved":"1532379888444290910.0000000000"}}
    {"__crdb__":{"resolved":"1532379889448662988.0000000000"}}
    ...
    {"__crdb__":{"resolved":"1532379922512859361.0000000000"}}
    {"__crdb__": {"updated": "1532379923319195777.0000000000"}, "id": 4, "name": "Lucky"}
    ~~~

- With duplicates removed, an individual row is emitted in the same order as the transactions that updated it. However, this is not true for updates to two different rows, even two rows in the same table.

    To compare two different rows for [happens-before](https://en.wikipedia.org/wiki/Happened-before), compare the "updated" timestamp. This works across anything in the same cluster (e.g., tables, nodes, etc.).

    Resolved timestamp notifications on every Kafka partition can be used to provide strong ordering and global consistency guarantees by buffering records in between timestamp closures. Use the "resolved" timestamp to see every row that changed at a certain time.

    The complexity with timestamps is necessary because CockroachDB supports transactions that can affect any part of the cluster, and it is not possible to horizontally divide the transaction log into independent changefeeds. For more information about this, [read our blog post on CDC](https://www.cockroachlabs.com/blog/change-data-capture/).

## Delete messages

Deleting a row will result in a changefeed outputting the primary key of the deleted row and a null value. For example, with default options, deleting the row with primary key `5` will output:

~~~ shell
[5] {"after": null}
~~~

In some unusual situations you may receive a delete message for a row without first seeing an insert message. For example, if an attempt is made to delete a row that does not exist, you may or may not get a delete message because the changefeed behavior is undefined to allow for optimizations at the storage layer. Similarly, if there are multiple writes to a row within a single transaction, only the last one will propagate to a changefeed. This means that creating and deleting a row within the same transaction will never result in an insert message, but may result in a delete message.

## Avro schema changes

To ensure that the Avro schemas that CockroachDB publishes will work with the schema compatibility rules used by the Confluent schema registry, CockroachDB emits all fields in Avro as nullable unions. This ensures that Avro and Confluent consider the schemas to be both backward- and forward-compatible, since the Confluent Schema Registry has a different set of rules than Avro for schemas to be backward- and forward-compatible.

Note that the original CockroachDB column definition is also included in the schema as a doc field, so it's still possible to distinguish between a `NOT NULL` CockroachDB column and a `NULL` CockroachDB column.

## Schema changes with column backfill

When schema changes with column backfill (e.g., adding a column with a default, adding a computed column, adding a `NOT NULL` column, dropping a column) are made to watched rows, the changefeed will emit some duplicates during the backfill. When it finishes, CockroachDB outputs all watched rows using the new schema. When using Avro, rows that have been backfilled by a schema change are always re-emitted.

For an example of a schema change with column backfill, start with the changefeed created in the [example below](#create-a-changefeed-connected-to-kafka):

~~~ shell
[1]	{"id": 1, "name": "Petee H"}
[2]	{"id": 2, "name": "Carl"}
[3]	{"id": 3, "name": "Ernie"}
~~~

Add a column to the watched table:

{% include copy-clipboard.html %}
~~~ sql
> ALTER TABLE office_dogs ADD COLUMN likes_treats BOOL DEFAULT TRUE;
~~~

The changefeed emits duplicate records 1, 2, and 3 before outputting the records using the new schema:

~~~ shell
[1]	{"id": 1, "name": "Petee H"}
[2]	{"id": 2, "name": "Carl"}
[3]	{"id": 3, "name": "Ernie"}
[1]	{"id": 1, "name": "Petee H"}  # Duplicate
[2]	{"id": 2, "name": "Carl"}     # Duplicate
[3]	{"id": 3, "name": "Ernie"}    # Duplicate
[1]	{"id": 1, "likes_treats": true, "name": "Petee H"}
[2]	{"id": 2, "likes_treats": true, "name": "Carl"}
[3]	{"id": 3, "likes_treats": true, "name": "Ernie"}
~~~

## Create a changefeed (Core)

A core changefeed streams row-level changes to the client indefinitely until the underlying connection is closed or the changefeed is canceled.

To create a core changefeed:

{% include copy-clipboard.html %}
~~~ sql
> EXPERIMENTAL CHANGEFEED FOR name;
~~~

For more information, see [`CHANGEFEED FOR`](changefeed-for.html).

## Configure a changefeed ({{ site.data.products.enterprise }})

<<<<<<< HEAD
An enterprise changefeed streams row-level changes in a configurable format to a configurable sink (i.e., [Kafka](create-changefeed.html#kafka) or a [cloud storage sink](create-changefeed.html#cloud-storage-sink)). You can [create](#create), [pause](#pause), [resume](#resume), [cancel](#cancel), [monitor](#monitor-a-changefeed), or [debug](#debug-a-changefeed) an enterprise changefeed.
=======
An {{ site.data.products.enterprise }} changefeed streams row-level changes in a configurable format to a configurable sink (i.e., Kafka or a cloud storage sink). You can [create](#create), [pause](#pause), [resume](#resume), [cancel](#cancel), [monitor](#monitor-a-changefeed), and [debug](#debug-a-changefeed) an {{ site.data.products.enterprise }} changefeed.
>>>>>>> 76f04ef3

### Create

To create an {{ site.data.products.enterprise }} changefeed:

{% include copy-clipboard.html %}
~~~ sql
> CREATE CHANGEFEED FOR TABLE table_name, table_name2 INTO '{scheme}://{host}:{port}?{query_parameters}';
~~~

{% include {{ page.version.version }}/cdc/url-encoding.md %}

For more information, see [`CREATE CHANGEFEED`](create-changefeed.html).

### Pause

To pause an {{ site.data.products.enterprise }} changefeed:

{% include copy-clipboard.html %}
~~~ sql
> PAUSE JOB job_id;
~~~

For more information, see [`PAUSE JOB`](pause-job.html).

### Resume

To resume a paused {{ site.data.products.enterprise }} changefeed:

{% include copy-clipboard.html %}
~~~ sql
> RESUME JOB job_id;
~~~

For more information, see [`RESUME JOB`](resume-job.html).

### Cancel

To cancel an {{ site.data.products.enterprise }} changefeed:

{% include copy-clipboard.html %}
~~~ sql
> CANCEL JOB job_id;
~~~

For more information, see [`CANCEL JOB`](cancel-job.html).

### Configuring all changefeeds

{% include {{ page.version.version }}/cdc/configure-all-changefeed.md %}

## Monitor a changefeed

{{site.data.alerts.callout_info}}
Monitoring is only available for {{ site.data.products.enterprise }} changefeeds.
{{site.data.alerts.end}}

Changefeed progress is exposed as a high-water timestamp that advances as the changefeed progresses. This is a guarantee that all changes before or at the timestamp have been emitted. You can monitor a changefeed:

- On the [Changefeed Dashboard](ui-cdc-dashboard.html) of the DB Console.
- On the [Jobs page](ui-jobs-page.html) of the DB Console. Hover over the high-water timestamp to view the [system time](as-of-system-time.html).
- Using `SHOW CHANGEFEED JOB <job_id>`:

    {% include copy-clipboard.html %}
    ~~~ sql
    SHOW CHANGEFEED JOB 383870400694353921;
    ~~~
    ~~~
            job_id       |  job_type  |                              description                              | ... |      high_water_timestamp      | ... |
    +--------------------+------------+-----------------------------------------------------------------------+ ... +--------------------------------+ ... +
      383870400694353921 | CHANGEFEED | CREATE CHANGEFEED FOR TABLE office_dogs INTO 'kafka://localhost:9092' | ... | 1537279405671006870.0000000000 | ... |
    (1 row)
    ~~~

- Setting up an alert on the `changefeed.max_behind_nanos` metric to track when a changefeed's high-water mark timestamp is at risk of falling behind the cluster's [garbage collection window](configure-replication-zones.html#replication-zone-variables). For more information, see [Monitoring and Alerting](monitoring-and-alerting.html#changefeed-is-experiencing-high-latency).

{{site.data.alerts.callout_info}}
You can use the high-water timestamp to [start a new changefeed where another ended](create-changefeed.html#start-a-new-changefeed-where-another-ended).
{{site.data.alerts.end}}

## Debug a changefeed

### Using logs

For {{ site.data.products.enterprise }} changefeeds, [use log information](logging-overview.html) to debug connection issues (i.e., `kafka: client has run out of available brokers to talk to (Is your cluster reachable?)`). Debug by looking for lines in the logs with `[kafka-producer]` in them:

~~~
I190312 18:56:53.535646 585 vendor/github.com/Shopify/sarama/client.go:123  [kafka-producer] Initializing new client
I190312 18:56:53.535714 585 vendor/github.com/Shopify/sarama/client.go:724  [kafka-producer] client/metadata fetching metadata for all topics from broker localhost:9092
I190312 18:56:53.536730 569 vendor/github.com/Shopify/sarama/broker.go:148  [kafka-producer] Connected to broker at localhost:9092 (unregistered)
I190312 18:56:53.537661 585 vendor/github.com/Shopify/sarama/client.go:500  [kafka-producer] client/brokers registered new broker #0 at 172.16.94.87:9092
I190312 18:56:53.537686 585 vendor/github.com/Shopify/sarama/client.go:170  [kafka-producer] Successfully initialized new client
~~~

### Using `SHOW CHANGEFEED JOBS`

<<<<<<< HEAD
<span class="version-tag">New in v21.2:</span> For enterprise changefeeds, use `SHOW CHANGEFEED JOBS` to check the status of your changefeed jobs:
=======
For {{ site.data.products.enterprise }} changefeeds, you can check the status by using:
>>>>>>> 76f04ef3

{% include copy-clipboard.html %}
~~~ sql
> SHOW CHANGEFEED JOBS;
~~~

~~~
job_id               |                                                                                   description                                                                  | user_name | status  |              running_status              |          created           |          started           | finished |          modified          |      high_water_timestamp      | error |         sink_uri       |      full_table_names      | format
---------------------+----------------------------------------------------------------------------------------------------------------------------------------------------------------+-----------+---------+------------------------------------------+----------------------------+----------------------------+----------+----------------------------+--------------------------------+-------+------------------------+----------------------------+---------
685724608744325121   | CREATE CHANGEFEED FOR TABLE mytable INTO 'kafka://localhost:9092' WITH confluent_schema_registry = 'http://localhost:8081', format = 'avro', resolved, updated | root      | running | running: resolved=1629336943.183631090,0 | 2021-08-19 01:35:43.19592  | 2021-08-19 01:35:43.225445 | NULL     | 2021-08-19 01:35:43.252318 | 1629336943183631090.0000000000 |       | kafka://localhost:9092 | {defaultdb.public.mytable} | avro
685723987509116929   | CREATE CHANGEFEED FOR TABLE mytable INTO 'kafka://localhost:9092' WITH confluent_schema_registry = 'http://localhost:8081', format = 'avro', resolved, updated | root      | paused  | NULL                                     | 2021-08-19 01:32:33.609989 | 2021-08-19 01:32:33.64293  | NULL     | 2021-08-19 01:35:44.224961 | NULL                           |       | kafka://localhost:9092 | {defaultdb.public.mytable} | avro
(2 rows)
~~~

For more information, see [`SHOW JOBS`](show-jobs.html).

### Using the DB Console

 On the [**Custom Chart** debug page](ui-custom-chart-debug-page.html) of the DB Console:

1. To add a chart, click **Add Chart**.
2. Select `changefeed.error_retries` from the **Metric Name** dropdown menu.

    A graph of changefeed restarts due to retryable errors will display.

## Usage examples

### Create a core changefeed

{% include {{ page.version.version }}/cdc/create-core-changefeed.md %}

### Create a core changefeed using Avro

{% include {{ page.version.version }}/cdc/create-core-changefeed-avro.md %}

### Create a changefeed connected to Kafka

{{site.data.alerts.callout_info}}
[`CREATE CHANGEFEED`](create-changefeed.html) is an [{{ site.data.products.enterprise }}-only](enterprise-licensing.html) feature. For the core version, see [the `CHANGEFEED FOR` example above](#create-a-core-changefeed).
{{site.data.alerts.end}}

In this example, you'll set up a changefeed for a single-node cluster that is connected to a Kafka sink. The changefeed will watch two tables.

1. If you do not already have one, [request a trial {{ site.data.products.enterprise }} license](enterprise-licensing.html).

2. Use the [`cockroach start-single-node`](cockroach-start-single-node.html) command to start a single-node cluster:

    {% include copy-clipboard.html %}
    ~~~ shell
    $ cockroach start-single-node --insecure --listen-addr=localhost --background
    ~~~

3. Download and extract the [Confluent Open Source platform](https://www.confluent.io/download/) (which includes Kafka).

4. Move into the extracted `confluent-<version>` directory and start Confluent:

    {% include copy-clipboard.html %}
    ~~~ shell
    $ ./bin/confluent start
    ~~~

    Only `zookeeper` and `kafka` are needed. To troubleshoot Confluent, see [their docs](https://docs.confluent.io/current/installation/installing_cp.html#zip-and-tar-archives).

5. Create two Kafka topics:

    {% include copy-clipboard.html %}
    ~~~ shell
    $ ./bin/kafka-topics \
    --create \
    --zookeeper localhost:2181 \
    --replication-factor 1 \
    --partitions 1 \
    --topic office_dogs
    ~~~

    {% include copy-clipboard.html %}
    ~~~ shell
    $ ./bin/kafka-topics \
    --create \
    --zookeeper localhost:2181 \
    --replication-factor 1 \
    --partitions 1 \
    --topic employees
    ~~~

    {{site.data.alerts.callout_info}}
    You are expected to create any Kafka topics with the necessary number of replications and partitions. [Topics can be created manually](https://kafka.apache.org/documentation/#basic_ops_add_topic) or [Kafka brokers can be configured to automatically create topics](https://kafka.apache.org/documentation/#topicconfigs) with a default partition count and replication factor.
    {{site.data.alerts.end}}

6. As the `root` user, open the [built-in SQL client](cockroach-sql.html):

    {% include copy-clipboard.html %}
    ~~~ shell
    $ cockroach sql --insecure
    ~~~

7. Set your organization name and [{{ site.data.products.enterprise }} license](enterprise-licensing.html) key that you received via email:

    {% include copy-clipboard.html %}
    ~~~ sql
    > SET CLUSTER SETTING cluster.organization = '<organization name>';
    ~~~

    {% include copy-clipboard.html %}
    ~~~ sql
    > SET CLUSTER SETTING enterprise.license = '<secret>';
    ~~~

8. Enable the `kv.rangefeed.enabled` [cluster setting](cluster-settings.html):

    {% include copy-clipboard.html %}
    ~~~ sql
    > SET CLUSTER SETTING kv.rangefeed.enabled = true;
    ~~~

9. Create a database called `cdc_demo`:

    {% include copy-clipboard.html %}
    ~~~ sql
    > CREATE DATABASE cdc_demo;
    ~~~

10. Set the database as the default:

    {% include copy-clipboard.html %}
    ~~~ sql
    > SET DATABASE = cdc_demo;
    ~~~

11. Create a table and add data:

    {% include copy-clipboard.html %}
    ~~~ sql
    > CREATE TABLE office_dogs (
         id INT PRIMARY KEY,
         name STRING);
    ~~~

    {% include copy-clipboard.html %}
    ~~~ sql
    > INSERT INTO office_dogs VALUES
       (1, 'Petee'),
       (2, 'Carl');
    ~~~

    {% include copy-clipboard.html %}
    ~~~ sql
    > UPDATE office_dogs SET name = 'Petee H' WHERE id = 1;
    ~~~

12. Create another table and add data:

    {% include copy-clipboard.html %}
    ~~~ sql
    > CREATE TABLE employees (
         dog_id INT REFERENCES office_dogs (id),
         employee_name STRING);
    ~~~

    {% include copy-clipboard.html %}
    ~~~ sql
    > INSERT INTO employees VALUES
       (1, 'Lauren'),
       (2, 'Spencer');
    ~~~

13. Start the changefeed:

    {% include copy-clipboard.html %}
    ~~~ sql
    > CREATE CHANGEFEED FOR TABLE office_dogs, employees INTO 'kafka://localhost:9092';
    ~~~
    ~~~

            job_id       
    +--------------------+
      360645287206223873
    (1 row)
    ~~~

    This will start up the changefeed in the background and return the `job_id`. The changefeed writes to Kafka.

14. In a new terminal, move into the extracted `confluent-<version>` directory and start watching the Kafka topics:

    {% include copy-clipboard.html %}
    ~~~ shell
    $ ./bin/kafka-console-consumer \
    --bootstrap-server=localhost:9092 \
    --from-beginning \
    --whitelist 'office_dogs|employees'
    ~~~

    ~~~ shell
    {"after": {"id": 1, "name": "Petee H"}}
    {"after": {"id": 2, "name": "Carl"}}
    {"after": {"id": 1, "name": "Lauren", "rowid": 528514320239329281}}
    {"after": {"id": 2, "name": "Spencer", "rowid": 528514320239362049}}
    ~~~

    The initial scan displays the state of the tables as of when the changefeed started (therefore, the initial value of `"Petee"` is omitted).

    {% include {{ page.version.version }}/cdc/print-key.md %}

15. Back in the SQL client, insert more data:

    {% include copy-clipboard.html %}
    ~~~ sql
    > INSERT INTO office_dogs VALUES (3, 'Ernie');
    ~~~

16. Back in the terminal where you're watching the Kafka topics, the following output has appeared:

    ~~~ shell
    {"after": {"id": 3, "name": "Ernie"}}
    ~~~

17. When you are done, exit the SQL shell (`\q`).

18. To stop `cockroach`, run:

    {% include copy-clipboard.html %}
    ~~~ shell
    $ cockroach quit --insecure
    ~~~

19. To stop Kafka, move into the extracted `confluent-<version>` directory and stop Confluent:

    {% include copy-clipboard.html %}
    ~~~ shell
    $ ./bin/confluent stop
    ~~~

### Create a changefeed connected to Kafka using Avro

{{site.data.alerts.callout_info}}
[`CREATE CHANGEFEED`](create-changefeed.html) is an [{{ site.data.products.enterprise }}-only](enterprise-licensing.html) feature. For the core version, see [the `CHANGEFEED FOR` example above](#create-a-core-changefeed-using-avro).
{{site.data.alerts.end}}

In this example, you'll set up a changefeed for a single-node cluster that is connected to a Kafka sink and emits [Avro](https://avro.apache.org/docs/1.8.2/spec.html) records. The changefeed will watch two tables.

1. If you do not already have one, [request a trial {{ site.data.products.enterprise }} license](enterprise-licensing.html).

2. Use the [`cockroach start-single-node`](cockroach-start-single-node.html) command to start a single-node cluster:

    {% include copy-clipboard.html %}
    ~~~ shell
    $ cockroach start-single-node --insecure --listen-addr=localhost --background
    ~~~

3. Download and extract the [Confluent Open Source platform](https://www.confluent.io/download/) (which includes Kafka).

4. Move into the extracted `confluent-<version>` directory and start Confluent:

    {% include copy-clipboard.html %}
    ~~~ shell
    $ ./bin/confluent start
    ~~~

    Only `zookeeper`, `kafka`, and `schema-registry` are needed. To troubleshoot Confluent, see [their docs](https://docs.confluent.io/current/installation/installing_cp.html#zip-and-tar-archives).

5. Create two Kafka topics:

    {% include copy-clipboard.html %}
    ~~~ shell
    $ ./bin/kafka-topics \
    --create \
    --zookeeper localhost:2181 \
    --replication-factor 1 \
    --partitions 1 \
    --topic office_dogs
    ~~~

    {% include copy-clipboard.html %}
    ~~~ shell
    $ ./bin/kafka-topics \
    --create \
    --zookeeper localhost:2181 \
    --replication-factor 1 \
    --partitions 1 \
    --topic employees
    ~~~

    {{site.data.alerts.callout_info}}
    You are expected to create any Kafka topics with the necessary number of replications and partitions. [Topics can be created manually](https://kafka.apache.org/documentation/#basic_ops_add_topic) or [Kafka brokers can be configured to automatically create topics](https://kafka.apache.org/documentation/#topicconfigs) with a default partition count and replication factor.
    {{site.data.alerts.end}}

6. As the `root` user, open the [built-in SQL client](cockroach-sql.html):

    {% include copy-clipboard.html %}
    ~~~ shell
    $ cockroach sql --insecure
    ~~~

7. Set your organization name and [{{ site.data.products.enterprise }} license](enterprise-licensing.html) key that you received via email:

    {% include copy-clipboard.html %}
    ~~~ sql
    > SET CLUSTER SETTING cluster.organization = '<organization name>';
    ~~~

    {% include copy-clipboard.html %}
    ~~~ sql
    > SET CLUSTER SETTING enterprise.license = '<secret>';
    ~~~

8. Enable the `kv.rangefeed.enabled` [cluster setting](cluster-settings.html):

    {% include copy-clipboard.html %}
    ~~~ sql
    > SET CLUSTER SETTING kv.rangefeed.enabled = true;
    ~~~

9. Create a database called `cdc_demo`:

    {% include copy-clipboard.html %}
    ~~~ sql
    > CREATE DATABASE cdc_demo;
    ~~~

10. Set the database as the default:

    {% include copy-clipboard.html %}
    ~~~ sql
    > SET DATABASE = cdc_demo;
    ~~~

11. Create a table and add data:

    {% include copy-clipboard.html %}
    ~~~ sql
    > CREATE TABLE office_dogs (
         id INT PRIMARY KEY,
         name STRING);
    ~~~

    {% include copy-clipboard.html %}
    ~~~ sql
    > INSERT INTO office_dogs VALUES
       (1, 'Petee'),
       (2, 'Carl');
    ~~~

    {% include copy-clipboard.html %}
    ~~~ sql
    > UPDATE office_dogs SET name = 'Petee H' WHERE id = 1;
    ~~~

12. Create another table and add data:

    {% include copy-clipboard.html %}
    ~~~ sql
    > CREATE TABLE employees (
         dog_id INT REFERENCES office_dogs_avro (id),
         employee_name STRING);
    ~~~

    {% include copy-clipboard.html %}
    ~~~ sql
    > INSERT INTO employees VALUES
       (1, 'Lauren'),
       (2, 'Spencer');
    ~~~

13. Start the changefeed:

    {% include copy-clipboard.html %}
    ~~~ sql
    > CREATE CHANGEFEED FOR TABLE office_dogs, employees INTO 'kafka://localhost:9092' WITH format = experimental_avro, confluent_schema_registry = 'http://localhost:8081';
    ~~~

    ~~~
            job_id       
    +--------------------+
      360645287206223873
    (1 row)
    ~~~

    This will start up the changefeed in the background and return the `job_id`. The changefeed writes to Kafka.

14. In a new terminal, move into the extracted `confluent-<version>` directory and start watching the Kafka topics:

    {% include copy-clipboard.html %}
    ~~~ shell
    $ ./bin/kafka-avro-console-consumer \
    --bootstrap-server=localhost:9092 \
    --from-beginning \
    --whitelist 'office_dogs|employees'
    ~~~

    ~~~ shell
    {"after":{"office_dogs":{"id":{"long":1},"name":{"string":"Petee H"}}}}
    {"after":{"office_dogs":{"id":{"long":2},"name":{"string":"Carl"}}}}
    {"after":{"employees":{"dog_id":{"long":1},"employee_name":{"string":"Lauren"},"rowid":{"long":528537452042682369}}}}
    {"after":{"employees":{"dog_id":{"long":2},"employee_name":{"string":"Spencer"},"rowid":{"long":528537452042747905}}}}
    ~~~

    The initial scan displays the state of the table as of when the changefeed started (therefore, the initial value of `"Petee"` is omitted).

    {% include {{ page.version.version }}/cdc/print-key.md %}

15. Back in the SQL client, insert more data:

    {% include copy-clipboard.html %}
    ~~~ sql
    > INSERT INTO office_dogs VALUES (3, 'Ernie');
    ~~~

16. Back in the terminal where you're watching the Kafka topics, the following output has appeared:

    ~~~ shell
    {"after":{"office_dogs":{"id":{"long":3},"name":{"string":"Ernie"}}}}
    ~~~

17. When you are done, exit the SQL shell (`\q`).

18. To stop `cockroach`, run:

    {% include copy-clipboard.html %}
    ~~~ shell
    $ cockroach quit --insecure
    ~~~

19. To stop Kafka, move into the extracted `confluent-<version>` directory and stop Confluent:

    {% include copy-clipboard.html %}
    ~~~ shell
    $ ./bin/confluent stop
    ~~~

### Create a changefeed connected to a cloud storage sink

{{site.data.alerts.callout_info}}
[`CREATE CHANGEFEED`](create-changefeed.html) is an [{{ site.data.products.enterprise }}-only](enterprise-licensing.html) feature. For the core version, see [the `CHANGEFEED FOR` example above](#create-a-core-changefeed).
{{site.data.alerts.end}}

{% include {{ page.version.version }}/misc/experimental-warning.md %}

In this example, you'll set up a changefeed for a single-node cluster that is connected to an AWS S3 sink. The changefeed watches two tables. Note that you can set up changefeeds for any of [these cloud storage providers](create-changefeed.html#cloud-storage-sink).

1. If you do not already have one, [request a trial {{ site.data.products.enterprise }} license](enterprise-licensing.html).

2. Use the [`cockroach start-single-node`](cockroach-start-single-node.html) command to start a single-node cluster:

    {% include copy-clipboard.html %}
    ~~~ shell
    $ cockroach start-single-node --insecure --listen-addr=localhost --background
    ~~~

3. As the `root` user, open the [built-in SQL client](cockroach-sql.html):

    {% include copy-clipboard.html %}
    ~~~ shell
    $ cockroach sql --insecure
    ~~~

4. Set your organization name and [{{ site.data.products.enterprise }} license](enterprise-licensing.html) key that you received via email:

    {% include copy-clipboard.html %}
    ~~~ sql
    > SET CLUSTER SETTING cluster.organization = '<organization name>';
    ~~~

    {% include copy-clipboard.html %}
    ~~~ sql
    > SET CLUSTER SETTING enterprise.license = '<secret>';
    ~~~

5. Enable the `kv.rangefeed.enabled` [cluster setting](cluster-settings.html):

    {% include copy-clipboard.html %}
    ~~~ sql
    > SET CLUSTER SETTING kv.rangefeed.enabled = true;
    ~~~

6. Create a database called `cdc_demo`:

    {% include copy-clipboard.html %}
    ~~~ sql
    > CREATE DATABASE cdc_demo;
    ~~~

7. Set the database as the default:

    {% include copy-clipboard.html %}
    ~~~ sql
    > SET DATABASE = cdc_demo;
    ~~~

8. Create a table and add data:

    {% include copy-clipboard.html %}
    ~~~ sql
    > CREATE TABLE office_dogs (
         id INT PRIMARY KEY,
         name STRING);
    ~~~

    {% include copy-clipboard.html %}
    ~~~ sql
    > INSERT INTO office_dogs VALUES
       (1, 'Petee'),
       (2, 'Carl');
    ~~~

    {% include copy-clipboard.html %}
    ~~~ sql
    > UPDATE office_dogs SET name = 'Petee H' WHERE id = 1;
    ~~~

9. Create another table and add data:

    {% include copy-clipboard.html %}
    ~~~ sql
    > CREATE TABLE employees (
         dog_id INT REFERENCES office_dogs (id),
         employee_name STRING);
    ~~~

    {% include copy-clipboard.html %}
    ~~~ sql
    > INSERT INTO employees VALUES
       (1, 'Lauren'),
       (2, 'Spencer');
    ~~~

10. Start the changefeed:

    {% include copy-clipboard.html %}
    ~~~ sql
    > CREATE CHANGEFEED FOR TABLE office_dogs, employees INTO 'experimental-s3://example-bucket-name/test?AWS_ACCESS_KEY_ID=enter_key-here&AWS_SECRET_ACCESS_KEY=enter_key_here' with updated, resolved='10s';
    ~~~

    ~~~
            job_id       
    +--------------------+
      360645287206223873
    (1 row)
    ~~~

    This will start up the changefeed in the background and return the `job_id`. The changefeed writes to AWS.

11. Monitor your changefeed on the <a href="http://localhost:8080/#/metrics/changefeeds/cluster" data-proofer-ignore>DB Console</a>. For more information, see [Changefeeds Dashboard](ui-cdc-dashboard.html).

12. When you are done, exit the SQL shell (`\q`).

13. To stop `cockroach`, run:

    {% include copy-clipboard.html %}
    ~~~ shell
    $ cockroach quit --insecure
    ~~~

## Known limitations

{% include {{ page.version.version }}/known-limitations/cdc.md %}

## See also

- [`CREATE CHANGEFEED`](create-changefeed.html)
- [`CHANGEFEED FOR`](changefeed-for.html)
- [`PAUSE JOB`](pause-job.html)
- [`CANCEL JOB`](cancel-job.html)
- [Other SQL Statements](sql-statements.html)
- [Changefeed Dashboard](ui-cdc-dashboard.html)<|MERGE_RESOLUTION|>--- conflicted
+++ resolved
@@ -165,11 +165,7 @@
 
 ## Configure a changefeed ({{ site.data.products.enterprise }})
 
-<<<<<<< HEAD
-An enterprise changefeed streams row-level changes in a configurable format to a configurable sink (i.e., [Kafka](create-changefeed.html#kafka) or a [cloud storage sink](create-changefeed.html#cloud-storage-sink)). You can [create](#create), [pause](#pause), [resume](#resume), [cancel](#cancel), [monitor](#monitor-a-changefeed), or [debug](#debug-a-changefeed) an enterprise changefeed.
-=======
 An {{ site.data.products.enterprise }} changefeed streams row-level changes in a configurable format to a configurable sink (i.e., Kafka or a cloud storage sink). You can [create](#create), [pause](#pause), [resume](#resume), [cancel](#cancel), [monitor](#monitor-a-changefeed), and [debug](#debug-a-changefeed) an {{ site.data.products.enterprise }} changefeed.
->>>>>>> 76f04ef3
 
 ### Create
 
@@ -266,11 +262,7 @@
 
 ### Using `SHOW CHANGEFEED JOBS`
 
-<<<<<<< HEAD
-<span class="version-tag">New in v21.2:</span> For enterprise changefeeds, use `SHOW CHANGEFEED JOBS` to check the status of your changefeed jobs:
-=======
-For {{ site.data.products.enterprise }} changefeeds, you can check the status by using:
->>>>>>> 76f04ef3
+<span class="version-tag">New in v21.2:</span> For {{ site.data.products.enterprise }} changefeeds, use `SHOW CHANGEFEED JOBS` to check the status of your changefeed jobs:
 
 {% include copy-clipboard.html %}
 ~~~ sql
