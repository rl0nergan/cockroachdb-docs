--- conflicted
+++ resolved
@@ -19,15 +19,11 @@
 
 If a constraint refers to only one column (column level constraint) it can be defined against the column as part of its definition. If a constraint refers to more than one column (table level constraint) it needs to be defined as a separate entry in the tables definition.  
 
-<<<<<<< HEAD
 The order of the constraints within the table definition is not important and does not determine the order in which the constraints are checked. Use the [`SHOW CREATE TABLE`](show-create-table.html) command to show the constraints defined on a table.
 
 <!-- % include sql/diagrams/column_constraint.html % -->
 
 <!-- % include sql/diagrams/table_constraint.html % -->
-=======
-The order of the constraints within the table definition is not important and does not determine the order in which the constraints are checked.
->>>>>>> 84f05d1c
 
 The different types of constraints are:
 
@@ -43,21 +39,14 @@
 
 ### NOT NULL
 
-<<<<<<< HEAD
 A NOT NULL constraint is specified using `NOT NULL` at the column level. It requires that the column's value is mandatory and must contain a value that is not *NULL*. You can also explicitly just say `NULL` which means the column's value is optional and the column may contain a *NULL* value. If nothing is specified, the default is `NULL`.
-=======
-A NOT NULL constraint is specified using `NOT NULL` at the column level. It requires that the column's value is mandatory and must contain a value that is not *NULL*. If not specified, the default is `NULL` and means the column's value is optional.
->>>>>>> 84f05d1c
+
 
 ~~~sql
 CREATE TABLE customers
 (
   customer_id INT         PRIMARY KEY,
-<<<<<<< HEAD
   cust_name   STRING(30)  NULL,
-=======
-  cust_name   STRING(30),
->>>>>>> 84f05d1c
   cust_email  STRING(100) NOT NULL
 );
 
@@ -68,7 +57,6 @@
 
 ### Primary Key
 
-<<<<<<< HEAD
 A Primary Key constraint is specified using `PRIMARY KEY` at either the column or table level. It requires that the column(s) values are unique and that the column(s) **may not** contain *NULL* values. You can optionally give the constraint a name using the `CONSTRAINT name` syntax, otherwise the constraint and it's associated unique index are called **primary**. 
 
 {{site.data.alerts.callout_info}}
@@ -78,9 +66,6 @@
 Columns that are part of a Primary Key are mandatory (NOT NULL). If an optional (nullable) column is made part of a Primary Key, it is made mandatory (NOT NULL). 
 
 The Primary Key for a table can only be specified in the [`CREATE TABLE`](create-table.html) statement. It can't be changed latter using statements like `ALTER TABLE` or `DROP INDEX`.
-=======
-A Primary Key constraint is specified using `PRIMARY KEY` at either the column or table level. It requires that the column(s) values are unique and that the column(s) **may not** contain *NULL* values. A unique index called **primary** is created on the column(s). Columns that are part of a Primary Key are mandatory (NOT NULL). If an optional (nullable) column is made part of a Primary Key, it is made mandatory (NOT NULL).
->>>>>>> 84f05d1c
 
 A Primary Key constraint can be specified at the column level if it has only one column.
 
@@ -110,11 +95,7 @@
 
 ### Unique
 
-<<<<<<< HEAD
-A Unique constraint is specified using `UNIQUE` at either the column or table level. It requires that the column(s) values are unique and that the column(s) **may** contain *NULL* values. You can optionally give the constraint a name using the `CONSTRAINT name` syntax, otherwise the constraint and it's associated index are called ***\<tablename\>*_*\<columnname(s)\>*_key***.
-=======
-A Unique constraint is specified using `UNIQUE` at either the column or table level. It requires that the column(s) values are unique and that the column(s) **may** contain *NULL* values. A unique index called ***\<tablename\>*_*\<columnname(s)\>*_key** is created on the column(s).
->>>>>>> 84f05d1c
+A Unique constraint is specified using `UNIQUE` at either the column or table level. It requires that the column(s) values are unique and that the column(s) **may** contain *NULL* values. You can optionally give the constraint a name using the `CONSTRAINT name` syntax, otherwise the constraint and it's associated index are called ***\<tablename\>*_*\<columnname(s)\>*_key**.
 
 A Unique constraint can be specified at the column level if it has only one column.
 
@@ -166,7 +147,6 @@
 
 ### Check
 
-<<<<<<< HEAD
 A Check constraint is specified using `CHECK` at the column or table level. It requires that the column(s) value satisfies a Boolean expression within the constraint. The expression must evaluate to TRUE or NULL for every row affected by an INSERT or UPDATE statement. The DML statement will fail if the condition evaluates to FALSE for any row.
 
 You can have multiple Check constraints on a single column but ideally these should be combined using the logical operators. So, for example, 
@@ -198,13 +178,6 @@
 ~~~
 
 Check constraints may be specified at the column or table level and can reference other columns within the table. Internally, all column level Check constrints are converted to table level constraints so they can be handled in a consistent fashion.
-=======
-A Check constraint is specified using `CHECK` at the column level. It requires that the column's value satisfies a Boolean expression within the constraint. The expression must evaluate to TRUE for every row affected by an INSERT or UPDATE statement. The DML statement will fail if the condition evaluates to FALSE or UNKNOWN for any row.
-
-You can only have one Check constraint on a single column but you can combine multiple conditions with the AND operator and you can have Check constraints on multiple columns but an argument of a Check constraint cannot refer to other columns.
-
-Check constraints can only be specified at the column level and can only reference the defining column, not others within the table.
->>>>>>> 84f05d1c
 
 ~~~sql
 CREATE TABLE inventories
@@ -219,8 +192,6 @@
 pq: failed to satisfy CHECK constraint (quantity_on_hand > 0)
 ~~~
 
-<<<<<<< HEAD
-=======
 {{site.data.alerts.warning}}
 If a Check constraint is defined on an optional column (one where a NULL value is allowed), then all insert or update statements containing rows with NULL values in that column will fail because the condition will not evaluate to TRUE when a NULL is used in the expression. To work around this, include the condition "OR column IS NULL" in the Check constraint.
 {{site.data.alerts.end}}
@@ -236,7 +207,6 @@
   supplier_id          INT
 );
 ~~~
->>>>>>> 84f05d1c
 
 <!-- ### References Constraint -->
 
